/*
 * Licensed to the Apache Software Foundation (ASF) under one or more
 * contributor license agreements.  See the NOTICE file distributed with
 * this work for additional information regarding copyright ownership.
 * The ASF licenses this file to You under the Apache License, Version 2.0
 * (the "License"); you may not use this file except in compliance with
 * the License.  You may obtain a copy of the License at
 *
 *     http://www.apache.org/licenses/LICENSE-2.0
 *
 * Unless required by applicable law or agreed to in writing, software
 * distributed under the License is distributed on an "AS IS" BASIS,
 * WITHOUT WARRANTIES OR CONDITIONS OF ANY KIND, either express or implied.
 * See the License for the specific language governing permissions and
 * limitations under the License.
 */
package org.apache.rocketmq.tools.admin;

import java.io.UnsupportedEncodingException;
import java.text.MessageFormat;
import java.util.ArrayList;
import java.util.Arrays;
import java.util.Collections;
import java.util.HashMap;
import java.util.HashSet;
import java.util.Iterator;
import java.util.List;
import java.util.Map;
import java.util.Map.Entry;
import java.util.Properties;
import java.util.Random;
import java.util.Set;
import java.util.concurrent.ConcurrentHashMap;
import java.util.concurrent.CopyOnWriteArrayList;
import java.util.concurrent.CountDownLatch;
import java.util.concurrent.LinkedBlockingQueue;
import java.util.concurrent.ThreadPoolExecutor;
import java.util.concurrent.TimeUnit;
import org.apache.commons.lang3.StringUtils;
import org.apache.rocketmq.client.QueryResult;
import org.apache.rocketmq.client.admin.MQAdminExtInner;
import org.apache.rocketmq.client.exception.MQBrokerException;
import org.apache.rocketmq.client.exception.MQClientException;
import org.apache.rocketmq.client.impl.MQClientManager;
import org.apache.rocketmq.client.impl.factory.MQClientInstance;
import org.apache.rocketmq.client.log.ClientLogger;
import org.apache.rocketmq.common.AclConfig;
import org.apache.rocketmq.common.KeyBuilder;
import org.apache.rocketmq.common.MixAll;
import org.apache.rocketmq.common.PlainAccessConfig;
import org.apache.rocketmq.common.ServiceState;
import org.apache.rocketmq.common.ThreadFactoryImpl;
import org.apache.rocketmq.common.TopicConfig;
import org.apache.rocketmq.common.UtilAll;
import org.apache.rocketmq.common.admin.ConsumeStats;
import org.apache.rocketmq.common.admin.OffsetWrapper;
import org.apache.rocketmq.common.admin.RollbackStats;
import org.apache.rocketmq.common.admin.TopicOffset;
import org.apache.rocketmq.common.admin.TopicStatsTable;
import org.apache.rocketmq.common.help.FAQUrl;
<<<<<<< HEAD
import org.apache.rocketmq.common.protocol.body.ClusterAclVersionInfo;
import org.apache.rocketmq.common.protocol.body.ProducerTableInfo;
import org.apache.rocketmq.logging.InternalLogger;
=======
>>>>>>> ef37465e
import org.apache.rocketmq.common.message.MessageClientExt;
import org.apache.rocketmq.common.message.MessageConst;
import org.apache.rocketmq.common.message.MessageDecoder;
import org.apache.rocketmq.common.message.MessageExt;
import org.apache.rocketmq.common.message.MessageQueue;
import org.apache.rocketmq.common.message.MessageRequestMode;
import org.apache.rocketmq.common.namesrv.NamesrvUtil;
import org.apache.rocketmq.common.protocol.ResponseCode;
import org.apache.rocketmq.common.protocol.body.BrokerStatsData;
import org.apache.rocketmq.common.protocol.body.ClusterAclVersionInfo;
import org.apache.rocketmq.common.protocol.body.ClusterInfo;
import org.apache.rocketmq.common.protocol.body.ConsumeMessageDirectlyResult;
import org.apache.rocketmq.common.protocol.body.ConsumeStatsList;
import org.apache.rocketmq.common.protocol.body.ConsumerConnection;
import org.apache.rocketmq.common.protocol.body.ConsumerRunningInfo;
import org.apache.rocketmq.common.protocol.body.GroupList;
import org.apache.rocketmq.common.protocol.body.HARuntimeInfo;
import org.apache.rocketmq.common.protocol.body.KVTable;
import org.apache.rocketmq.common.protocol.body.ProducerConnection;
import org.apache.rocketmq.common.protocol.body.QueryConsumeQueueResponseBody;
import org.apache.rocketmq.common.protocol.body.QueueTimeSpan;
import org.apache.rocketmq.common.protocol.body.SubscriptionGroupWrapper;
import org.apache.rocketmq.common.protocol.body.TopicConfigSerializeWrapper;
import org.apache.rocketmq.common.protocol.body.TopicList;
import org.apache.rocketmq.common.protocol.header.UpdateConsumerOffsetRequestHeader;
import org.apache.rocketmq.common.protocol.header.UpdateGroupForbiddenRequestHeader;
import org.apache.rocketmq.common.protocol.heartbeat.SubscriptionData;
import org.apache.rocketmq.common.protocol.route.BrokerData;
import org.apache.rocketmq.common.protocol.route.QueueData;
import org.apache.rocketmq.common.protocol.route.TopicRouteData;
import org.apache.rocketmq.common.statictopic.TopicConfigAndQueueMapping;
import org.apache.rocketmq.common.statictopic.TopicQueueMappingDetail;
import org.apache.rocketmq.common.subscription.GroupForbidden;
import org.apache.rocketmq.common.subscription.SubscriptionGroupConfig;
import org.apache.rocketmq.logging.InternalLogger;
import org.apache.rocketmq.remoting.RPCHook;
import org.apache.rocketmq.remoting.common.RemotingHelper;
import org.apache.rocketmq.remoting.common.RemotingUtil;
import org.apache.rocketmq.remoting.exception.RemotingCommandException;
import org.apache.rocketmq.remoting.exception.RemotingConnectException;
import org.apache.rocketmq.remoting.exception.RemotingException;
import org.apache.rocketmq.remoting.exception.RemotingSendRequestException;
import org.apache.rocketmq.remoting.exception.RemotingTimeoutException;
import org.apache.rocketmq.tools.admin.api.BrokerOperatorResult;
import org.apache.rocketmq.tools.admin.api.MessageTrack;
import org.apache.rocketmq.tools.admin.api.TrackType;
import org.apache.rocketmq.tools.admin.common.AdminToolHandler;
import org.apache.rocketmq.tools.admin.common.AdminToolResult;
import org.apache.rocketmq.tools.admin.common.AdminToolsResultCodeEnum;
import org.apache.rocketmq.tools.command.CommandUtil;

public class DefaultMQAdminExtImpl implements MQAdminExt, MQAdminExtInner {

    private static final Set<String> SYSTEM_GROUP_SET = new HashSet<String>();

    static {
        SYSTEM_GROUP_SET.add(MixAll.DEFAULT_CONSUMER_GROUP);
        SYSTEM_GROUP_SET.add(MixAll.DEFAULT_PRODUCER_GROUP);
        SYSTEM_GROUP_SET.add(MixAll.TOOLS_CONSUMER_GROUP);
        SYSTEM_GROUP_SET.add(MixAll.FILTERSRV_CONSUMER_GROUP);
        SYSTEM_GROUP_SET.add(MixAll.MONITOR_CONSUMER_GROUP);
        SYSTEM_GROUP_SET.add(MixAll.CLIENT_INNER_PRODUCER_GROUP);
        SYSTEM_GROUP_SET.add(MixAll.SELF_TEST_PRODUCER_GROUP);
        SYSTEM_GROUP_SET.add(MixAll.SELF_TEST_CONSUMER_GROUP);
        SYSTEM_GROUP_SET.add(MixAll.ONS_HTTP_PROXY_GROUP);
        SYSTEM_GROUP_SET.add(MixAll.CID_ONSAPI_PERMISSION_GROUP);
        SYSTEM_GROUP_SET.add(MixAll.CID_ONSAPI_OWNER_GROUP);
        SYSTEM_GROUP_SET.add(MixAll.CID_ONSAPI_PULL_GROUP);
        SYSTEM_GROUP_SET.add(MixAll.CID_SYS_RMQ_TRANS);
    }

    private final InternalLogger log = ClientLogger.getLog();
    private final DefaultMQAdminExt defaultMQAdminExt;
    private ServiceState serviceState = ServiceState.CREATE_JUST;
    private MQClientInstance mqClientInstance;
    private RPCHook rpcHook;
    private long timeoutMillis = 20000;
    private Random random = new Random();

    protected final List<String> kvNamespaceToDeleteList = Arrays.asList(NamesrvUtil.NAMESPACE_ORDER_TOPIC_CONFIG);
    protected ThreadPoolExecutor threadPoolExecutor;

    public DefaultMQAdminExtImpl(DefaultMQAdminExt defaultMQAdminExt, long timeoutMillis) {
        this(defaultMQAdminExt, null, timeoutMillis);
    }

    public DefaultMQAdminExtImpl(DefaultMQAdminExt defaultMQAdminExt, RPCHook rpcHook, long timeoutMillis) {
        this.defaultMQAdminExt = defaultMQAdminExt;
        this.rpcHook = rpcHook;
        this.timeoutMillis = timeoutMillis;
    }

    @Override public void start() throws MQClientException {
        switch (this.serviceState) {
            case CREATE_JUST:
                this.serviceState = ServiceState.START_FAILED;

                this.defaultMQAdminExt.changeInstanceNameToPID();

                this.mqClientInstance = MQClientManager.getInstance().getOrCreateMQClientInstance(this.defaultMQAdminExt, rpcHook);

                boolean registerOK = mqClientInstance.registerAdminExt(this.defaultMQAdminExt.getAdminExtGroup(), this);
                if (!registerOK) {
                    this.serviceState = ServiceState.CREATE_JUST;
                    throw new MQClientException("The adminExt group[" + this.defaultMQAdminExt.getAdminExtGroup() + "] has created already, specifed another name please." + FAQUrl.suggestTodo(FAQUrl.GROUP_NAME_DUPLICATE_URL), null);
                }

                mqClientInstance.start();

                log.info("the adminExt [{}] start OK", this.defaultMQAdminExt.getAdminExtGroup());

                this.serviceState = ServiceState.RUNNING;

                int theadPoolCoreSize = Integer.parseInt(System.getProperty("rocketmq.admin.threadpool.coresize", "20"));

                this.threadPoolExecutor = new ThreadPoolExecutor(theadPoolCoreSize, 100, 5, TimeUnit.MINUTES, new LinkedBlockingQueue<Runnable>(), new ThreadFactoryImpl("DefaultMQAdminExtImpl_"));

                break;
            case RUNNING:
            case START_FAILED:
            case SHUTDOWN_ALREADY:
                throw new MQClientException("The AdminExt service state not OK, maybe started once, " + this.serviceState + FAQUrl.suggestTodo(FAQUrl.CLIENT_SERVICE_NOT_OK), null);
            default:
                break;
        }
    }

    @Override public void shutdown() {
        switch (this.serviceState) {
            case CREATE_JUST:
                break;
            case RUNNING:
                this.mqClientInstance.unregisterAdminExt(this.defaultMQAdminExt.getAdminExtGroup());
                this.mqClientInstance.shutdown();

                log.info("the adminExt [{}] shutdown OK", this.defaultMQAdminExt.getAdminExtGroup());
                this.serviceState = ServiceState.SHUTDOWN_ALREADY;
                this.threadPoolExecutor.shutdown();
                break;
            case SHUTDOWN_ALREADY:
                break;
            default:
                break;
        }
    }

    @Override public void addBrokerToContainer(String brokerContainerAddr,
        String brokerConfig) throws InterruptedException, MQBrokerException, RemotingTimeoutException, RemotingSendRequestException, RemotingConnectException {
        this.mqClientInstance.getMQClientAPIImpl().addBroker(brokerContainerAddr, brokerConfig, 20000);
    }

    @Override public void removeBrokerFromContainer(String brokerContainerAddr, String clusterName, String brokerName,
        long brokerId) throws InterruptedException, MQBrokerException, RemotingTimeoutException, RemotingSendRequestException, RemotingConnectException {
        this.mqClientInstance.getMQClientAPIImpl().removeBroker(brokerContainerAddr, clusterName, brokerName, brokerId, 20000);
    }

    public AdminToolResult adminToolExecute(AdminToolHandler handler) {
        try {
            return handler.doExecute();
        } catch (RemotingException e) {
            log.error("", e);
            return AdminToolResult.failure(AdminToolsResultCodeEnum.REMOTING_ERROR, e.getMessage());
        } catch (MQClientException e) {
            if (ResponseCode.TOPIC_NOT_EXIST == e.getResponseCode()) {
                return AdminToolResult.failure(AdminToolsResultCodeEnum.TOPIC_ROUTE_INFO_NOT_EXIST, e.getErrorMessage());
            }
            return AdminToolResult.failure(AdminToolsResultCodeEnum.MQ_CLIENT_ERROR, e.getMessage());
        } catch (InterruptedException e) {
            return AdminToolResult.failure(AdminToolsResultCodeEnum.INTERRUPT_ERROR, e.getMessage());
        } catch (Exception e) {
            return AdminToolResult.failure(AdminToolsResultCodeEnum.MQ_BROKER_ERROR, e.getMessage());
        }
    }

    @Override public void updateBrokerConfig(String brokerAddr,
        Properties properties) throws RemotingConnectException, RemotingSendRequestException, RemotingTimeoutException, UnsupportedEncodingException, InterruptedException, MQBrokerException {
        this.mqClientInstance.getMQClientAPIImpl().updateBrokerConfig(brokerAddr, properties, timeoutMillis);
    }

    @Override public Properties getBrokerConfig(
        final String brokerAddr) throws RemotingConnectException, RemotingSendRequestException, RemotingTimeoutException, UnsupportedEncodingException, InterruptedException, MQBrokerException {
        return this.mqClientInstance.getMQClientAPIImpl().getBrokerConfig(brokerAddr, timeoutMillis);
    }

    @Override public void createAndUpdateTopicConfig(String addr,
        TopicConfig config) throws RemotingException, MQBrokerException, InterruptedException, MQClientException {
        this.mqClientInstance.getMQClientAPIImpl().createTopic(addr, this.defaultMQAdminExt.getCreateTopicKey(), config, timeoutMillis);
    }

    @Override public void createAndUpdatePlainAccessConfig(String addr,
        PlainAccessConfig config) throws RemotingException, MQBrokerException, InterruptedException, MQClientException {
        this.mqClientInstance.getMQClientAPIImpl().createPlainAccessConfig(addr, config, timeoutMillis);
    }

    @Override public void deletePlainAccessConfig(String addr,
        String accessKey) throws RemotingException, MQBrokerException, InterruptedException, MQClientException {
        this.mqClientInstance.getMQClientAPIImpl().deleteAccessConfig(addr, accessKey, timeoutMillis);
    }

    @Override public void updateGlobalWhiteAddrConfig(String addr,
        String globalWhiteAddrs) throws RemotingException, MQBrokerException, InterruptedException, MQClientException {
        this.mqClientInstance.getMQClientAPIImpl().updateGlobalWhiteAddrsConfig(addr, globalWhiteAddrs, null, timeoutMillis);
    }

    @Override public void updateGlobalWhiteAddrConfig(String addr,
        String globalWhiteAddrs, String aclFileFullPath) throws RemotingException, MQBrokerException, InterruptedException, MQClientException {
        this.mqClientInstance.getMQClientAPIImpl().updateGlobalWhiteAddrsConfig(addr, globalWhiteAddrs, aclFileFullPath, timeoutMillis);
    }

    @Override public ClusterAclVersionInfo examineBrokerClusterAclVersionInfo(
        String addr) throws RemotingException, MQBrokerException, InterruptedException, MQClientException {
        return this.mqClientInstance.getMQClientAPIImpl().getBrokerClusterAclInfo(addr, timeoutMillis);
    }

    @Override public AclConfig examineBrokerClusterAclConfig(
        String addr) throws RemotingException, MQBrokerException, InterruptedException, MQClientException {
        return this.mqClientInstance.getMQClientAPIImpl().getBrokerClusterConfig(addr, timeoutMillis);
    }

    @Override public void createAndUpdateSubscriptionGroupConfig(String addr,
        SubscriptionGroupConfig config) throws RemotingException, MQBrokerException, InterruptedException, MQClientException {
        this.mqClientInstance.getMQClientAPIImpl().createSubscriptionGroup(addr, config, timeoutMillis);
    }

    @Override public SubscriptionGroupConfig examineSubscriptionGroupConfig(String addr,
        String group) throws InterruptedException, RemotingException, MQClientException, MQBrokerException {
        SubscriptionGroupWrapper wrapper = this.mqClientInstance.getMQClientAPIImpl().getAllSubscriptionGroup(addr, timeoutMillis);
        return wrapper.getSubscriptionGroupTable().get(group);
    }

    @Override public TopicConfig examineTopicConfig(String addr,
        String topic) throws InterruptedException, MQBrokerException, RemotingTimeoutException, RemotingSendRequestException, RemotingConnectException {
        return this.mqClientInstance.getMQClientAPIImpl().getTopicConfig(addr, topic, timeoutMillis);
    }

    @Override public TopicStatsTable examineTopicStats(
        String topic) throws RemotingException, MQClientException, InterruptedException, MQBrokerException {
        TopicRouteData topicRouteData = this.examineTopicRouteInfo(topic);
        TopicStatsTable topicStatsTable = new TopicStatsTable();

        for (BrokerData bd : topicRouteData.getBrokerDatas()) {
            String addr = bd.selectBrokerAddr();
            if (addr != null) {
                TopicStatsTable tst = this.mqClientInstance.getMQClientAPIImpl().getTopicStatsInfo(addr, topic, timeoutMillis);
                topicStatsTable.getOffsetTable().putAll(tst.getOffsetTable());
            }
        }

        //Get the static stats
        Map<String, TopicConfigAndQueueMapping> brokerConfigMap = MQAdminUtils.examineTopicConfigFromRoute(topic, topicRouteData, defaultMQAdminExt);
        MQAdminUtils.convertPhysicalTopicStats(topic, brokerConfigMap, topicStatsTable);

        if (topicStatsTable.getOffsetTable().isEmpty()) {
            throw new MQClientException("Not found the topic stats info", null);
        }

        return topicStatsTable;
    }

    @Override public AdminToolResult<TopicStatsTable> examineTopicStatsConcurrent(final String topic) {
        return adminToolExecute(new AdminToolHandler() {
            @Override public AdminToolResult doExecute() throws Exception {
                final TopicStatsTable topicStatsTable = new TopicStatsTable();
                TopicRouteData topicRouteData = examineTopicRouteInfo(topic);

                if (topicRouteData == null || topicRouteData.getBrokerDatas() == null || topicRouteData.getBrokerDatas().size() == 0) {
                    return AdminToolResult.success(topicStatsTable);
                }
                final CountDownLatch latch = new CountDownLatch(topicRouteData.getBrokerDatas().size());
                for (final BrokerData bd : topicRouteData.getBrokerDatas()) {
                    threadPoolExecutor.submit(new Runnable() {
                        @Override public void run() {
                            try {
                                String addr = bd.selectBrokerAddr();
                                if (addr != null) {
                                    TopicStatsTable tst = mqClientInstance.getMQClientAPIImpl().getTopicStatsInfo(addr, topic, timeoutMillis);
                                    topicStatsTable.getOffsetTable().putAll(tst.getOffsetTable());
                                }
                            } catch (Exception e) {
                                log.error("getTopicStatsInfo error. topic=" + topic, e);
                            } finally {
                                latch.countDown();
                            }
                        }
                    });
                }
                latch.await(timeoutMillis, TimeUnit.MILLISECONDS);

                return AdminToolResult.success(topicStatsTable);
            }
        });
    }

    @Override public TopicStatsTable examineTopicStats(String brokerAddr,
        String topic) throws RemotingException, MQClientException, InterruptedException, MQBrokerException {
        return this.mqClientInstance.getMQClientAPIImpl().getTopicStatsInfo(brokerAddr, topic, timeoutMillis);
    }

    @Override public TopicList fetchAllTopicList() throws RemotingException, MQClientException, InterruptedException {
        return this.mqClientInstance.getMQClientAPIImpl().getTopicListFromNameServer(timeoutMillis);
    }

    @Override public TopicList fetchTopicsByCLuster(
        String clusterName) throws RemotingException, MQClientException, InterruptedException {
        return this.mqClientInstance.getMQClientAPIImpl().getTopicsByCluster(clusterName, timeoutMillis);
    }

    @Override public KVTable fetchBrokerRuntimeStats(
        final String brokerAddr) throws RemotingConnectException, RemotingSendRequestException, RemotingTimeoutException, InterruptedException, MQBrokerException {
        return this.mqClientInstance.getMQClientAPIImpl().getBrokerRuntimeInfo(brokerAddr, timeoutMillis);
    }

    @Override public ConsumeStats examineConsumeStats(
        String consumerGroup) throws RemotingException, MQClientException, InterruptedException, MQBrokerException {
        return examineConsumeStats(consumerGroup, null);
    }

    @Override public ConsumeStats examineConsumeStats(String consumerGroup,
        String topic) throws RemotingException, MQClientException, InterruptedException, MQBrokerException {
        TopicRouteData topicRouteData = null;
        List<String> routeTopics = new ArrayList<>();
        routeTopics.add(MixAll.getRetryTopic(consumerGroup));
        if (topic != null) {
            routeTopics.add(topic);
            routeTopics.add(KeyBuilder.buildPopRetryTopic(topic, consumerGroup));
        }
        for (int i = 0; i < routeTopics.size(); i++) {
            try {
                topicRouteData = this.examineTopicRouteInfo(routeTopics.get(i));
                if (topicRouteData != null) {
                    break;
                }
            } catch (Throwable e) {
                if (i == routeTopics.size() - 1) {
                    throw e;
                }
            }
        }
        ConsumeStats result = new ConsumeStats();

        for (BrokerData bd : topicRouteData.getBrokerDatas()) {
            String addr = bd.selectBrokerAddr();
            if (addr != null) {
                ConsumeStats consumeStats = this.mqClientInstance.getMQClientAPIImpl().getConsumeStats(addr, consumerGroup, topic, timeoutMillis * 3);
                result.getOffsetTable().putAll(consumeStats.getOffsetTable());
                double value = result.getConsumeTps() + consumeStats.getConsumeTps();
                result.setConsumeTps(value);
            }
        }

        Set<String> topics = new HashSet<>();
        for (MessageQueue messageQueue : result.getOffsetTable().keySet()) {
            topics.add(messageQueue.getTopic());
        }

        ConsumeStats staticResult = new ConsumeStats();
        staticResult.setConsumeTps(result.getConsumeTps());
        // for topic, we put the physical stats, how about group?
        // staticResult.getOffsetTable().putAll(result.getOffsetTable());

        for (String currentTopic : topics) {
            TopicRouteData currentRoute = this.examineTopicRouteInfo(currentTopic);
            Map<String, TopicConfigAndQueueMapping> brokerConfigMap = MQAdminUtils.examineTopicConfigFromRoute(currentTopic, currentRoute, defaultMQAdminExt);
            ConsumeStats consumeStats = MQAdminUtils.convertPhysicalConsumeStats(brokerConfigMap, result);
            staticResult.getOffsetTable().putAll(consumeStats.getOffsetTable());
        }

        if (staticResult.getOffsetTable().isEmpty()) {
            throw new MQClientException(ResponseCode.CONSUMER_NOT_ONLINE, "Not found the consumer group consume stats, because return offset table is empty, maybe the consumer not consume any message");
        }

        return staticResult;
    }

    @Override
    public AdminToolResult<ConsumeStats> examineConsumeStatsConcurrent(final String consumerGroup, final String topic) {

        return adminToolExecute(new AdminToolHandler() {
            @Override public AdminToolResult doExecute() throws Exception {
                TopicRouteData topicRouteData = null;
                List<String> routeTopics = new ArrayList<>();
                routeTopics.add(MixAll.getRetryTopic(consumerGroup));
                if (topic != null) {
                    routeTopics.add(topic);
                    routeTopics.add(KeyBuilder.buildPopRetryTopic(topic, consumerGroup));
                }
                for (int i = 0; i < routeTopics.size(); i++) {
                    try {
                        topicRouteData = examineTopicRouteInfo(routeTopics.get(i));
                        if (topicRouteData != null) {
                            break;
                        }
                    } catch (Throwable e) {
                        continue;
                    }
                }
                if (topicRouteData == null || topicRouteData.getBrokerDatas() == null || topicRouteData.getBrokerDatas().size() == 0) {
                    return AdminToolResult.failure(AdminToolsResultCodeEnum.TOPIC_ROUTE_INFO_NOT_EXIST, "topic router info not found");
                }

                final ConsumeStats result = new ConsumeStats();
                final CountDownLatch latch = new CountDownLatch(topicRouteData.getBrokerDatas().size());
                final Map<String, Double> consumerTpsMap = new ConcurrentHashMap<>(topicRouteData.getBrokerDatas().size());
                for (final BrokerData bd : topicRouteData.getBrokerDatas()) {
                    threadPoolExecutor.submit(new Runnable() {
                        @Override public void run() {
                            try {
                                String addr = bd.selectBrokerAddr();
                                if (addr != null) {
                                    ConsumeStats consumeStats = mqClientInstance.getMQClientAPIImpl().getConsumeStats(addr, consumerGroup, topic, timeoutMillis);
                                    result.getOffsetTable().putAll(consumeStats.getOffsetTable());
                                    consumerTpsMap.put(addr, consumeStats.getConsumeTps());
                                }
                            } catch (Exception e) {
                                log.error("getTopicStatsInfo error. topic=" + topic, e);
                            } finally {
                                latch.countDown();
                            }
                        }
                    });
                }
                latch.await(timeoutMillis, TimeUnit.MILLISECONDS);

                for (Double tps : consumerTpsMap.values()) {
                    result.setConsumeTps(result.getConsumeTps() + tps);
                }

                if (result.getOffsetTable().isEmpty()) {
                    AdminToolResult.failure(AdminToolsResultCodeEnum.CONSUMER_NOT_ONLINE, "Not found the consumer group consume stats, because return offset table is empty, maybe the consumer not consume any message");
                }
                return AdminToolResult.success(result);
            }
        });
    }

    @Override
    public ClusterInfo examineBrokerClusterInfo() throws InterruptedException, MQBrokerException, RemotingTimeoutException, RemotingSendRequestException, RemotingConnectException {
        return this.mqClientInstance.getMQClientAPIImpl().getBrokerClusterInfo(timeoutMillis);
    }

    @Override public TopicRouteData examineTopicRouteInfo(
        String topic) throws RemotingException, MQClientException, InterruptedException {
        return this.mqClientInstance.getMQClientAPIImpl().getTopicRouteInfoFromNameServer(topic, timeoutMillis);
    }

    @Override public MessageExt viewMessage(String topic,
        String msgId) throws RemotingException, MQBrokerException, InterruptedException, MQClientException {
        try {
            MessageDecoder.decodeMessageId(msgId);
            return this.viewMessage(msgId);
        } catch (Exception e) {
            log.warn("the msgId maybe created by new client. msgId={}", msgId, e);
        }
        return this.mqClientInstance.getMQAdminImpl().queryMessageByUniqKey(topic, msgId);
    }

    @Override public MessageExt queryMessage(String clusterName, String topic,
        String msgId) throws RemotingException, MQBrokerException, InterruptedException, MQClientException {
        try {
            MessageDecoder.decodeMessageId(msgId);
            return this.viewMessage(msgId);
        } catch (Exception e) {
            log.warn("the msgId maybe created by new client. msgId={}", msgId, e);
        }
        return this.mqClientInstance.getMQAdminImpl().queryMessageByUniqKey(clusterName, topic, msgId);
    }

    @Override public ConsumerConnection examineConsumerConnectionInfo(
        String consumerGroup) throws InterruptedException, MQBrokerException,
        RemotingException, MQClientException {
        ConsumerConnection result = new ConsumerConnection();
        String topic = MixAll.getRetryTopic(consumerGroup);
        List<BrokerData> brokers = this.examineTopicRouteInfo(topic).getBrokerDatas();
        BrokerData brokerData = brokers.get(random.nextInt(brokers.size()));
        String addr = null;
        if (brokerData != null) {
            addr = brokerData.selectBrokerAddr();
            if (StringUtils.isNotBlank(addr)) {
                result = this.mqClientInstance.getMQClientAPIImpl().getConsumerConnectionList(addr, consumerGroup, timeoutMillis);
            }
        }

        if (result.getConnectionSet().isEmpty()) {
            log.warn("the consumer group not online. brokerAddr={}, group={}", addr, consumerGroup);
            throw new MQClientException(ResponseCode.CONSUMER_NOT_ONLINE, "Not found the consumer group connection");
        }

        return result;
    }

    @Override
    public ConsumerConnection examineConsumerConnectionInfo(
        String consumerGroup, String brokerAddr) throws InterruptedException, MQBrokerException,
        RemotingException, MQClientException {
        ConsumerConnection result =
            this.mqClientInstance.getMQClientAPIImpl().getConsumerConnectionList(brokerAddr, consumerGroup, timeoutMillis);

        if (result.getConnectionSet().isEmpty()) {
            log.warn("the consumer group not online. brokerAddr={}, group={}", brokerAddr, consumerGroup);
            throw new MQClientException(ResponseCode.CONSUMER_NOT_ONLINE, "Not found the consumer group connection");
        }

        return result;
    }

    @Override public ProducerConnection examineProducerConnectionInfo(String producerGroup,
        final String topic) throws RemotingException, MQClientException, InterruptedException, MQBrokerException {
        ProducerConnection result = new ProducerConnection();
        List<BrokerData> brokers = this.examineTopicRouteInfo(topic).getBrokerDatas();
        BrokerData brokerData = brokers.get(random.nextInt(brokers.size()));
        String addr = null;
        if (brokerData != null) {
            addr = brokerData.selectBrokerAddr();
            if (StringUtils.isNotBlank(addr)) {
                result = this.mqClientInstance.getMQClientAPIImpl().getProducerConnectionList(addr, producerGroup, timeoutMillis);
            }
        }

        if (result.getConnectionSet().isEmpty()) {
            log.warn("the producer group not online. brokerAddr={}, group={}", addr, producerGroup);
            throw new MQClientException("Not found the producer group connection", null);
        }

        return result;
    }

<<<<<<< HEAD
    @Override
    public ProducerTableInfo getAllProducerInfo(final String brokerAddr) throws RemotingException, MQClientException, InterruptedException, MQBrokerException {
        return this.mqClientInstance.getMQClientAPIImpl().getAllProducerInfo(brokerAddr, timeoutMillis);
    }

    @Override
    public List<String> getNameServerAddressList() {
=======
    @Override public List<String> getNameServerAddressList() {
>>>>>>> ef37465e
        return this.mqClientInstance.getMQClientAPIImpl().getNameServerAddressList();
    }

    @Override public int wipeWritePermOfBroker(final String namesrvAddr,
        String brokerName) throws RemotingCommandException, RemotingConnectException, RemotingSendRequestException, RemotingTimeoutException, InterruptedException, MQClientException {
        return this.mqClientInstance.getMQClientAPIImpl().wipeWritePermOfBroker(namesrvAddr, brokerName, timeoutMillis);
    }

    @Override
    public int addWritePermOfBroker(String namesrvAddr, String brokerName) throws RemotingCommandException,
        RemotingConnectException, RemotingSendRequestException, RemotingTimeoutException, InterruptedException, MQClientException {
        return this.mqClientInstance.getMQClientAPIImpl().addWritePermOfBroker(namesrvAddr, brokerName, timeoutMillis);
    }

    @Override public void putKVConfig(String namespace, String key, String value) {
    }

    @Override public String getKVConfig(String namespace,
        String key) throws RemotingException, MQClientException, InterruptedException {
        return this.mqClientInstance.getMQClientAPIImpl().getKVConfigValue(namespace, key, timeoutMillis);
    }

    @Override public KVTable getKVListByNamespace(
        String namespace) throws RemotingException, MQClientException, InterruptedException {
        return this.mqClientInstance.getMQClientAPIImpl().getKVListByNamespace(namespace, timeoutMillis);
    }

    @Override public void deleteTopic(String topicName,
        String clusterName) throws RemotingException, MQBrokerException, InterruptedException, MQClientException {
        Set<String> brokerAddressSet = CommandUtil.fetchMasterAndSlaveAddrByClusterName(this.defaultMQAdminExt, clusterName);
        this.deleteTopicInBroker(brokerAddressSet, topicName);
        List<String> nameServerList = this.getNameServerAddressList();
        Set<String> nameServerSet = new HashSet<String>(nameServerList);
        this.deleteTopicInNameServer(nameServerSet, topicName);
        for (String namespace : this.kvNamespaceToDeleteList) {
            this.deleteKvConfig(namespace, topicName);
        }
    }

    @Override public void deleteTopicInBroker(Set<String> addrs,
        String topic) throws RemotingException, MQBrokerException, InterruptedException, MQClientException {
        for (String addr : addrs) {
            this.mqClientInstance.getMQClientAPIImpl().deleteTopicInBroker(addr, topic, timeoutMillis);
        }
    }

<<<<<<< HEAD
    @Override
    public void deleteTopicInNameServer(Set<String> addrs, String topic, String clusterName) throws RemotingException, MQBrokerException,
        InterruptedException, MQClientException {
=======
    @Override public AdminToolResult<BrokerOperatorResult> deleteTopicInBrokerConcurrent(final Set<String> addrs,
        final String topic) {
        final List<String> successList = new CopyOnWriteArrayList<>();
        final List<String> failureList = new CopyOnWriteArrayList<>();
        final CountDownLatch latch = new CountDownLatch(addrs.size());
        for (final String addr : addrs) {
            threadPoolExecutor.submit(new Runnable() {
                @Override public void run() {
                    try {
                        mqClientInstance.getMQClientAPIImpl().deleteTopicInBroker(addr, topic, timeoutMillis);
                        successList.add(addr);
                    } catch (Exception e) {
                        log.error("deleteTopicInBrokerConcurrent error. topic=" + topic + ", host=" + addr, e);
                        failureList.add(addr);
                    } finally {
                        latch.countDown();
                    }
                }
            });
        }
        try {
            latch.await(timeoutMillis, TimeUnit.MILLISECONDS);
        } catch (Exception e) {
        }

        BrokerOperatorResult result = new BrokerOperatorResult();
        result.setSuccessList(successList);
        result.setFailureList(failureList);
        return AdminToolResult.success(result);
    }

    @Override public void deleteTopicInNameServer(Set<String> addrs,
        String topic) throws RemotingException, MQBrokerException, InterruptedException, MQClientException {
>>>>>>> ef37465e
        if (addrs == null) {
            String ns = this.mqClientInstance.getMQClientAPIImpl().fetchNameServerAddr();
            addrs = new HashSet(Arrays.asList(ns.split(";")));
        }
        for (String addr : addrs) {
            this.mqClientInstance.getMQClientAPIImpl().deleteTopicInNameServer(addr, topic, clusterName, timeoutMillis);
        }
    }

    @Override public void deleteSubscriptionGroup(String addr,
        String groupName) throws RemotingException, MQBrokerException, InterruptedException, MQClientException {
        this.mqClientInstance.getMQClientAPIImpl().deleteSubscriptionGroup(addr, groupName, false, timeoutMillis);
    }

    @Override public void deleteSubscriptionGroup(String addr, String groupName,
        boolean removeOffset) throws RemotingException, MQBrokerException, InterruptedException, MQClientException {
        this.mqClientInstance.getMQClientAPIImpl().deleteSubscriptionGroup(addr, groupName, removeOffset, timeoutMillis);
    }

    @Override public void createAndUpdateKvConfig(String namespace, String key,
        String value) throws RemotingException, MQBrokerException, InterruptedException, MQClientException {
        this.mqClientInstance.getMQClientAPIImpl().putKVConfigValue(namespace, key, value, timeoutMillis);
    }

    @Override public void deleteKvConfig(String namespace,
        String key) throws RemotingException, MQBrokerException, InterruptedException, MQClientException {
        this.mqClientInstance.getMQClientAPIImpl().deleteKVConfigValue(namespace, key, timeoutMillis);
    }

    @Override public List<RollbackStats> resetOffsetByTimestampOld(String consumerGroup, String topic, long timestamp,
        boolean force) throws RemotingException, MQBrokerException, InterruptedException, MQClientException {
        TopicRouteData topicRouteData = this.examineTopicRouteInfo(topic);
        List<RollbackStats> rollbackStatsList = new ArrayList<RollbackStats>();
        Map<String, QueueData> topicRouteMap = new HashMap<String, QueueData>();
        for (QueueData queueData : topicRouteData.getQueueDatas()) {
            topicRouteMap.put(queueData.getBrokerName(), queueData);
        }
        for (BrokerData bd : topicRouteData.getBrokerDatas()) {
            String addr = bd.selectBrokerAddr();
            if (addr != null) {
                rollbackStatsList.addAll(resetOffsetByTimestampOld(addr, topicRouteMap.get(bd.getBrokerName()), consumerGroup, topic, timestamp, force));
            }
        }
        return rollbackStatsList;
    }

    private List<RollbackStats> resetOffsetByTimestampOld(String brokerAddr, QueueData queueData, String consumerGroup,
        String topic, long timestamp,
        boolean force) throws RemotingException, MQBrokerException, InterruptedException, MQClientException {
        List<RollbackStats> rollbackStatsList = new ArrayList<RollbackStats>();
        ConsumeStats consumeStats = this.mqClientInstance.getMQClientAPIImpl().getConsumeStats(brokerAddr, consumerGroup, timeoutMillis);

        boolean hasConsumed = false;
        for (Map.Entry<MessageQueue, OffsetWrapper> entry : consumeStats.getOffsetTable().entrySet()) {
            MessageQueue queue = entry.getKey();
            OffsetWrapper offsetWrapper = entry.getValue();
            if (topic.equals(queue.getTopic())) {
                hasConsumed = true;
                RollbackStats rollbackStats = resetOffsetConsumeOffset(brokerAddr, consumerGroup, queue, offsetWrapper, timestamp, force);
                rollbackStatsList.add(rollbackStats);
            }
        }

        if (!hasConsumed) {
            HashMap<MessageQueue, TopicOffset> topicStatus = this.mqClientInstance.getMQClientAPIImpl().getTopicStatsInfo(brokerAddr, topic, timeoutMillis).getOffsetTable();
            for (int i = 0; i < queueData.getReadQueueNums(); i++) {
                MessageQueue queue = new MessageQueue(topic, queueData.getBrokerName(), i);
                OffsetWrapper offsetWrapper = new OffsetWrapper();
                offsetWrapper.setBrokerOffset(topicStatus.get(queue).getMaxOffset());
                offsetWrapper.setConsumerOffset(topicStatus.get(queue).getMinOffset());

                RollbackStats rollbackStats = resetOffsetConsumeOffset(brokerAddr, consumerGroup, queue, offsetWrapper, timestamp, force);
                rollbackStatsList.add(rollbackStats);
            }
        }
        return rollbackStatsList;
    }

    @Override public Map<MessageQueue, Long> resetOffsetByTimestamp(String topic, String group, long timestamp,
        boolean isForce) throws RemotingException, MQBrokerException, InterruptedException, MQClientException {
        return resetOffsetByTimestamp(topic, group, timestamp, isForce, false);
    }

    @Override public void resetOffsetNew(String consumerGroup, String topic,
        long timestamp) throws RemotingException, MQBrokerException, InterruptedException, MQClientException {
        try {
            this.resetOffsetByTimestamp(topic, consumerGroup, timestamp, true);
        } catch (MQClientException e) {
            if (ResponseCode.CONSUMER_NOT_ONLINE == e.getResponseCode()) {
                this.resetOffsetByTimestampOld(consumerGroup, topic, timestamp, true);
                return;
            }
            throw e;
        }
    }

    @Override
    public AdminToolResult<BrokerOperatorResult> resetOffsetNewConcurrent(final String group, final String topic,
        final long timestamp) {
        return adminToolExecute(new AdminToolHandler() {
            @Override public AdminToolResult doExecute() throws Exception {
                TopicRouteData topicRouteData = examineTopicRouteInfo(topic);
                if (topicRouteData == null || topicRouteData.getBrokerDatas() == null || topicRouteData.getBrokerDatas().size() == 0) {
                    return AdminToolResult.failure(AdminToolsResultCodeEnum.TOPIC_ROUTE_INFO_NOT_EXIST, "topic router info not found");
                }
                final Map<String, QueueData> topicRouteMap = new HashMap<String, QueueData>();
                for (QueueData queueData : topicRouteData.getQueueDatas()) {
                    topicRouteMap.put(queueData.getBrokerName(), queueData);
                }

                final CopyOnWriteArrayList successList = new CopyOnWriteArrayList();
                final CopyOnWriteArrayList failureList = new CopyOnWriteArrayList();
                final CountDownLatch latch = new CountDownLatch(topicRouteData.getBrokerDatas().size());
                for (final BrokerData bd : topicRouteData.getBrokerDatas()) {
                    threadPoolExecutor.submit(new Runnable() {
                        @Override public void run() {
                            String addr = bd.selectBrokerAddr();
                            try {
                                if (addr != null) {
                                    Map<MessageQueue, Long> offsetTable = mqClientInstance.getMQClientAPIImpl().invokeBrokerToResetOffset(addr, topic, group, timestamp, true, timeoutMillis, false);
                                    if (offsetTable != null) {
                                        successList.add(addr);
                                    } else {
                                        failureList.add(addr);
                                    }
                                }
                            } catch (MQClientException e) {
                                if (ResponseCode.CONSUMER_NOT_ONLINE == e.getResponseCode()) {
                                    try {
                                        resetOffsetByTimestampOld(addr, topicRouteMap.get(bd.getBrokerName()), group, topic, timestamp, true);
                                        successList.add(addr);
                                    } catch (Exception e2) {
                                        log.error(MessageFormat.format("resetOffsetByTimestampOld error. addr={0}, topic={1}, group={2},timestamp={3}", addr, topic, group, timestamp), e);
                                        failureList.add(addr);
                                    }
                                } else if (ResponseCode.SYSTEM_ERROR == e.getResponseCode()) {
                                    // CODE: 1  DESC: THe consumer group <GID_newggghh> not exist, never online
                                    successList.add(addr);
                                } else {
                                    failureList.add(addr);
                                    log.error(MessageFormat.format("resetOffsetNewConcurrent error. addr={0}, topic={1}, group={2},timestamp={3}", addr, topic, group, timestamp), e);
                                }
                            } catch (Exception e) {
                                failureList.add(addr);
                                log.error(MessageFormat.format("resetOffsetNewConcurrent error. addr={0}, topic={1}, group={2},timestamp={3}", addr, topic, group, timestamp), e);
                            } finally {
                                latch.countDown();
                            }
                        }
                    });
                }
                latch.await(timeoutMillis, TimeUnit.MILLISECONDS);
                BrokerOperatorResult result = new BrokerOperatorResult();
                result.setSuccessList(successList);
                result.setFailureList(failureList);
                if (successList.size() == topicRouteData.getBrokerDatas().size()) {
                    return AdminToolResult.success(result);
                } else {
                    return AdminToolResult.failure(AdminToolsResultCodeEnum.MQ_BROKER_ERROR, "operator failure", result);
                }
            }
        });
    }

    public Map<MessageQueue, Long> resetOffsetByTimestamp(String topic, String group, long timestamp, boolean isForce,
        boolean isC) throws RemotingException, MQBrokerException, InterruptedException, MQClientException {
        TopicRouteData topicRouteData = this.examineTopicRouteInfo(topic);
        List<BrokerData> brokerDatas = topicRouteData.getBrokerDatas();
        Map<MessageQueue, Long> allOffsetTable = new HashMap<MessageQueue, Long>();
        if (brokerDatas != null) {
            for (BrokerData brokerData : brokerDatas) {
                String addr = brokerData.selectBrokerAddr();
                if (addr != null) {
                    Map<MessageQueue, Long> offsetTable = this.mqClientInstance.getMQClientAPIImpl().invokeBrokerToResetOffset(addr, topic, group, timestamp, isForce, timeoutMillis, isC);
                    if (offsetTable != null) {
                        allOffsetTable.putAll(offsetTable);
                    }
                }
            }
        }
        return allOffsetTable;
    }

    private RollbackStats resetOffsetConsumeOffset(String brokerAddr, String consumeGroup, MessageQueue queue,
        OffsetWrapper offsetWrapper, long timestamp,
        boolean force) throws RemotingException, InterruptedException, MQBrokerException {
        long resetOffset;
        if (timestamp == -1) {

            resetOffset = this.mqClientInstance.getMQClientAPIImpl().getMaxOffset(brokerAddr, queue.getTopic(), queue.getQueueId(), timeoutMillis);
        } else {
            resetOffset = this.mqClientInstance.getMQClientAPIImpl().searchOffset(brokerAddr, queue.getTopic(), queue.getQueueId(), timestamp, timeoutMillis);
        }

        RollbackStats rollbackStats = new RollbackStats();
        rollbackStats.setBrokerName(queue.getBrokerName());
        rollbackStats.setQueueId(queue.getQueueId());
        rollbackStats.setBrokerOffset(offsetWrapper.getBrokerOffset());
        rollbackStats.setConsumerOffset(offsetWrapper.getConsumerOffset());
        rollbackStats.setTimestampOffset(resetOffset);
        rollbackStats.setRollbackOffset(offsetWrapper.getConsumerOffset());

        if (force || resetOffset <= offsetWrapper.getConsumerOffset()) {
            rollbackStats.setRollbackOffset(resetOffset);
            UpdateConsumerOffsetRequestHeader requestHeader = new UpdateConsumerOffsetRequestHeader();
            requestHeader.setConsumerGroup(consumeGroup);
            requestHeader.setTopic(queue.getTopic());
            requestHeader.setQueueId(queue.getQueueId());
            requestHeader.setCommitOffset(resetOffset);
            this.mqClientInstance.getMQClientAPIImpl().updateConsumerOffset(brokerAddr, requestHeader, timeoutMillis);
        }
        return rollbackStats;
    }

    @Override public Map<String, Map<MessageQueue, Long>> getConsumeStatus(String topic, String group,
        String clientAddr) throws RemotingException, MQBrokerException, InterruptedException, MQClientException {
        TopicRouteData topicRouteData = this.examineTopicRouteInfo(topic);
        List<BrokerData> brokerDatas = topicRouteData.getBrokerDatas();
        if (brokerDatas != null && brokerDatas.size() > 0) {
            String addr = brokerDatas.get(0).selectBrokerAddr();
            if (addr != null) {
                return this.mqClientInstance.getMQClientAPIImpl().invokeBrokerToGetConsumerStatus(addr, topic, group, clientAddr, timeoutMillis);
            }
        }
        return Collections.EMPTY_MAP;
    }

    @Override public void createOrUpdateOrderConf(String key, String value,
        boolean isCluster) throws RemotingException, MQBrokerException, InterruptedException, MQClientException {

        if (isCluster) {
            this.mqClientInstance.getMQClientAPIImpl().putKVConfigValue(NamesrvUtil.NAMESPACE_ORDER_TOPIC_CONFIG, key, value, timeoutMillis);
        } else {
            String oldOrderConfs = null;
            try {
                oldOrderConfs = this.mqClientInstance.getMQClientAPIImpl().getKVConfigValue(NamesrvUtil.NAMESPACE_ORDER_TOPIC_CONFIG, key, timeoutMillis);
            } catch (Exception e) {
                e.printStackTrace();
            }

            Map<String, String> orderConfMap = new HashMap<String, String>();
            if (!UtilAll.isBlank(oldOrderConfs)) {
                String[] oldOrderConfArr = oldOrderConfs.split(";");
                for (String oldOrderConf : oldOrderConfArr) {
                    String[] items = oldOrderConf.split(":");
                    orderConfMap.put(items[0], oldOrderConf);
                }
            }
            String[] items = value.split(":");
            orderConfMap.put(items[0], value);

            StringBuilder newOrderConf = new StringBuilder();
            String splitor = "";
            for (Map.Entry<String, String> entry : orderConfMap.entrySet()) {
                newOrderConf.append(splitor).append(entry.getValue());
                splitor = ";";
            }
            this.mqClientInstance.getMQClientAPIImpl().putKVConfigValue(NamesrvUtil.NAMESPACE_ORDER_TOPIC_CONFIG, key, newOrderConf.toString(), timeoutMillis);
        }
    }

    @Override public GroupList queryTopicConsumeByWho(
        String topic) throws InterruptedException, MQBrokerException, RemotingException, MQClientException {
        TopicRouteData topicRouteData = this.examineTopicRouteInfo(topic);

        for (BrokerData bd : topicRouteData.getBrokerDatas()) {
            String addr = bd.selectBrokerAddr();
            if (addr != null) {
                return this.mqClientInstance.getMQClientAPIImpl().queryTopicConsumeByWho(addr, topic, timeoutMillis);
            }
        }
        return null;
    }

    @Override public SubscriptionData querySubscription(String group,
        String topic) throws InterruptedException, MQBrokerException, RemotingException, MQClientException {
        TopicRouteData topicRouteData = this.examineTopicRouteInfo(topic);

        for (BrokerData bd : topicRouteData.getBrokerDatas()) {
            String addr = bd.selectBrokerAddr();
            if (addr != null) {
                return this.mqClientInstance.getMQClientAPIImpl().querySubscriptionByConsumer(addr, group, topic, timeoutMillis);
            }

            break;
        }

        return null;
    }

    @Override public TopicList queryTopicsByConsumer(
        String group) throws InterruptedException, MQBrokerException, RemotingException, MQClientException {
        String retryTopic = MixAll.getRetryTopic(group);
        TopicRouteData topicRouteData = this.examineTopicRouteInfo(retryTopic);
        TopicList result = new TopicList();

        //Query all brokers
        for (BrokerData bd : topicRouteData.getBrokerDatas()) {
            String addr = bd.selectBrokerAddr();
            if (addr != null) {
                TopicList topicList = this.mqClientInstance.getMQClientAPIImpl().queryTopicsByConsumer(addr, group, timeoutMillis);
                result.getTopicList().addAll(topicList.getTopicList());
            }
        }

        return result;
    }

    @Override public AdminToolResult<TopicList> queryTopicsByConsumerConcurrent(final String group) {
        return adminToolExecute(new AdminToolHandler() {
            @Override public AdminToolResult doExecute() throws Exception {
                String retryTopic = MixAll.getRetryTopic(group);
                TopicRouteData topicRouteData = examineTopicRouteInfo(retryTopic);

                if (topicRouteData == null || topicRouteData.getBrokerDatas() == null || topicRouteData.getBrokerDatas().size() == 0) {
                    return AdminToolResult.failure(AdminToolsResultCodeEnum.TOPIC_ROUTE_INFO_NOT_EXIST, "router info not found.");
                }
                final TopicList result = new TopicList();
                final CountDownLatch latch = new CountDownLatch(topicRouteData.getBrokerDatas().size());
                for (final BrokerData bd : topicRouteData.getBrokerDatas()) {
                    threadPoolExecutor.submit(new Runnable() {
                        @Override public void run() {
                            try {
                                String addr = bd.selectBrokerAddr();
                                if (addr != null) {
                                    TopicList topicList = mqClientInstance.getMQClientAPIImpl().queryTopicsByConsumer(addr, group, timeoutMillis);
                                    result.getTopicList().addAll(topicList.getTopicList());
                                }
                            } catch (Exception e) {
                                log.error("getTopicStatsInfo error. groupId=" + group, e);
                            } finally {
                                latch.countDown();
                            }
                        }
                    });
                }
                latch.await(timeoutMillis, TimeUnit.MILLISECONDS);

                return AdminToolResult.success(result);
            }
        });
    }

    @Override public List<QueueTimeSpan> queryConsumeTimeSpan(final String topic,
        final String group) throws InterruptedException, MQBrokerException, RemotingException, MQClientException {
        List<QueueTimeSpan> spanSet = new ArrayList<QueueTimeSpan>();
        TopicRouteData topicRouteData = this.examineTopicRouteInfo(topic);
        for (BrokerData bd : topicRouteData.getBrokerDatas()) {
            String addr = bd.selectBrokerAddr();
            if (addr != null) {
                spanSet.addAll(this.mqClientInstance.getMQClientAPIImpl().queryConsumeTimeSpan(addr, topic, group, timeoutMillis));
            }
        }
        return spanSet;
    }

    @Override
    public AdminToolResult<List<QueueTimeSpan>> queryConsumeTimeSpanConcurrent(final String topic, final String group) {
        return adminToolExecute(new AdminToolHandler() {
            @Override public AdminToolResult doExecute() throws Exception {
                final List<QueueTimeSpan> spanSet = new ArrayList<QueueTimeSpan>();
                TopicRouteData topicRouteData = examineTopicRouteInfo(topic);

                if (topicRouteData == null || topicRouteData.getBrokerDatas() == null || topicRouteData.getBrokerDatas().size() == 0) {
                    return AdminToolResult.success(spanSet);
                }
                final CountDownLatch latch = new CountDownLatch(topicRouteData.getBrokerDatas().size());
                for (final BrokerData bd : topicRouteData.getBrokerDatas()) {
                    threadPoolExecutor.submit(new Runnable() {
                        @Override public void run() {
                            try {
                                String addr = bd.selectBrokerAddr();
                                if (addr != null) {
                                    spanSet.addAll(mqClientInstance.getMQClientAPIImpl().queryConsumeTimeSpan(addr, topic, group, timeoutMillis));
                                }
                            } catch (Exception e) {
                                log.error("queryConsumeTimeSpan error. topic=" + topic, e);
                            } finally {
                                latch.countDown();
                            }
                        }
                    });
                }
                latch.await(timeoutMillis, TimeUnit.MILLISECONDS);

                return AdminToolResult.success(spanSet);
            }
        });
    }

    @Override public boolean cleanExpiredConsumerQueue(
        String cluster) throws RemotingConnectException, RemotingSendRequestException, RemotingTimeoutException, MQClientException, InterruptedException {
        boolean result = false;
        try {
            ClusterInfo clusterInfo = examineBrokerClusterInfo();
            if (null == cluster || "".equals(cluster)) {
                for (String targetCluster : clusterInfo.retrieveAllClusterNames()) {
                    result = cleanExpiredConsumerQueueByCluster(clusterInfo, targetCluster);
                }
            } else {
                result = cleanExpiredConsumerQueueByCluster(clusterInfo, cluster);
            }
        } catch (MQBrokerException e) {
            log.error("cleanExpiredConsumerQueue error.", e);
        }

        return result;
    }

    public boolean cleanExpiredConsumerQueueByCluster(ClusterInfo clusterInfo,
        String cluster) throws RemotingConnectException, RemotingSendRequestException, RemotingTimeoutException, MQClientException, InterruptedException {
        boolean result = false;
        String[] addrs = clusterInfo.retrieveAllAddrByCluster(cluster);
        for (String addr : addrs) {
            result = cleanExpiredConsumerQueueByAddr(addr);
        }
        return result;
    }

    @Override public boolean cleanExpiredConsumerQueueByAddr(
        String addr) throws RemotingConnectException, RemotingSendRequestException, RemotingTimeoutException, MQClientException, InterruptedException {
        boolean result = mqClientInstance.getMQClientAPIImpl().cleanExpiredConsumeQueue(addr, timeoutMillis);
        log.warn("clean expired ConsumeQueue on target " + addr + " broker " + result);
        return result;
    }

<<<<<<< HEAD
    @Override
    public boolean deleteExpiredCommitLog(String cluster) throws RemotingConnectException, RemotingSendRequestException, RemotingTimeoutException, MQClientException, InterruptedException {
        boolean result = false;
        try {
            ClusterInfo clusterInfo = examineBrokerClusterInfo();
            if (null == cluster || "".equals(cluster)) {
                for (String targetCluster : clusterInfo.retrieveAllClusterNames()) {
                    result = deleteExpiredCommitLogByCluster(clusterInfo, targetCluster);
                }
            } else {
                result = deleteExpiredCommitLogByCluster(clusterInfo, cluster);
            }
        } catch (MQBrokerException e) {
            log.error("deleteExpiredCommitLog error.", e);
        }

        return result;
    }

    public boolean deleteExpiredCommitLogByCluster(ClusterInfo clusterInfo, String cluster) throws RemotingConnectException,
        RemotingSendRequestException, RemotingTimeoutException, MQClientException, InterruptedException {
        boolean result = false;
        String[] addrs = clusterInfo.retrieveAllAddrByCluster(cluster);
        for (String addr : addrs) {
            result = deleteExpiredCommitLogByAddr(addr);
        }
        return result;
    }

    @Override
    public boolean deleteExpiredCommitLogByAddr(String addr) throws RemotingConnectException, RemotingSendRequestException, RemotingTimeoutException, MQClientException, InterruptedException {
        boolean result = mqClientInstance.getMQClientAPIImpl().deleteExpiredCommitLog(addr, timeoutMillis);
        log.warn("Delete expired CommitLog on target " + addr + " broker " + result);
        return result;
    }

    @Override
    public boolean cleanUnusedTopic(String cluster) throws RemotingConnectException, RemotingSendRequestException,
        RemotingTimeoutException, MQClientException, InterruptedException {
=======
    @Override public boolean cleanUnusedTopic(
        String cluster) throws RemotingConnectException, RemotingSendRequestException, RemotingTimeoutException, MQClientException, InterruptedException {
>>>>>>> ef37465e
        boolean result = false;
        try {
            ClusterInfo clusterInfo = examineBrokerClusterInfo();
            if (null == cluster || "".equals(cluster)) {
                for (String targetCluster : clusterInfo.retrieveAllClusterNames()) {
                    result = cleanUnusedTopicByCluster(clusterInfo, targetCluster);
                }
            } else {
                result = cleanUnusedTopicByCluster(clusterInfo, cluster);
            }
        } catch (MQBrokerException e) {
            log.error("cleanExpiredConsumerQueue error.", e);
        }

        return result;
    }

    public boolean cleanUnusedTopicByCluster(ClusterInfo clusterInfo,
        String cluster) throws RemotingConnectException, RemotingSendRequestException, RemotingTimeoutException, MQClientException, InterruptedException {
        boolean result = false;
        String[] addrs = clusterInfo.retrieveAllAddrByCluster(cluster);
        for (String addr : addrs) {
            result = cleanUnusedTopicByAddr(addr);
        }
        return result;
    }

    @Override public boolean cleanUnusedTopicByAddr(
        String addr) throws RemotingConnectException, RemotingSendRequestException, RemotingTimeoutException, MQClientException, InterruptedException {
        boolean result = mqClientInstance.getMQClientAPIImpl().cleanUnusedTopicByAddr(addr, timeoutMillis);
        log.warn("clean expired ConsumeQueue on target " + addr + " broker " + result);
        return result;
    }

    @Override public ConsumerRunningInfo getConsumerRunningInfo(String consumerGroup, String clientId,
        boolean jstack) throws RemotingException, MQClientException, InterruptedException {
        return this.getConsumerRunningInfo(consumerGroup, clientId, jstack, false);
    }

    @Override public ConsumerRunningInfo getConsumerRunningInfo(String consumerGroup, String clientId, boolean jstack,
        boolean metrics) throws RemotingException, MQClientException, InterruptedException {
        String topic = MixAll.RETRY_GROUP_TOPIC_PREFIX + consumerGroup;
        TopicRouteData topicRouteData = this.examineTopicRouteInfo(topic);
        List<BrokerData> brokerDatas = topicRouteData.getBrokerDatas();
        if (brokerDatas != null) {
            for (BrokerData brokerData : brokerDatas) {
                String addr = brokerData.selectBrokerAddr();
                if (addr != null) {
                    return this.mqClientInstance.getMQClientAPIImpl().getConsumerRunningInfo(addr, consumerGroup, clientId, jstack, timeoutMillis);
                }
            }
        }
        return null;
    }

    @Override public ConsumeMessageDirectlyResult consumeMessageDirectly(String consumerGroup, String clientId,
        String msgId) throws RemotingException, MQClientException, InterruptedException, MQBrokerException {
        MessageExt msg = this.viewMessage(msgId);

        return this.mqClientInstance.getMQClientAPIImpl().consumeMessageDirectly(RemotingUtil.socketAddress2String(msg.getStoreHost()), consumerGroup, clientId, msg.getTopic(), msgId, timeoutMillis);
    }

    @Override
    public ConsumeMessageDirectlyResult consumeMessageDirectly(final String consumerGroup, final String clientId,
        final String topic,
        final String msgId) throws RemotingException, MQClientException, InterruptedException, MQBrokerException {
        MessageExt msg = this.viewMessage(topic, msgId);
        if (msg.getProperty(MessageConst.PROPERTY_UNIQ_CLIENT_MESSAGE_ID_KEYIDX) == null) {
            return this.mqClientInstance.getMQClientAPIImpl().consumeMessageDirectly(RemotingUtil.socketAddress2String(msg.getStoreHost()), consumerGroup, clientId, topic, msgId, timeoutMillis);
        } else {
            MessageClientExt msgClient = (MessageClientExt) msg;
            return this.mqClientInstance.getMQClientAPIImpl().consumeMessageDirectly(RemotingUtil.socketAddress2String(msg.getStoreHost()), consumerGroup, clientId, topic, msgClient.getOffsetMsgId(), timeoutMillis);
        }
    }

    @Override public List<MessageTrack> messageTrackDetail(
        MessageExt msg) throws RemotingException, MQClientException, InterruptedException, MQBrokerException {
        List<MessageTrack> result = new ArrayList<MessageTrack>();

        GroupList groupList = this.queryTopicConsumeByWho(msg.getTopic());

        for (String group : groupList.getGroupList()) {

            MessageTrack mt = new MessageTrack();
            mt.setConsumerGroup(group);
            mt.setTrackType(TrackType.UNKNOWN);
            ConsumerConnection cc = null;
            try {
                cc = this.examineConsumerConnectionInfo(group);
            } catch (MQBrokerException e) {
                if (ResponseCode.CONSUMER_NOT_ONLINE == e.getResponseCode()) {
                    mt.setTrackType(TrackType.NOT_ONLINE);
                }
                mt.setExceptionDesc("CODE:" + e.getResponseCode() + " DESC:" + e.getErrorMessage());
                result.add(mt);
                continue;
            } catch (Exception e) {
                mt.setExceptionDesc(RemotingHelper.exceptionSimpleDesc(e));
                result.add(mt);
                continue;
            }

            switch (cc.getConsumeType()) {
                case CONSUME_ACTIVELY:
                    mt.setTrackType(TrackType.PULL);
                    break;
                case CONSUME_PASSIVELY:
                    boolean ifConsumed = false;
                    try {
                        ifConsumed = this.consumed(msg, group);
                    } catch (MQClientException e) {
                        if (ResponseCode.CONSUMER_NOT_ONLINE == e.getResponseCode()) {
                            mt.setTrackType(TrackType.NOT_ONLINE);
                        }
                        mt.setExceptionDesc("CODE:" + e.getResponseCode() + " DESC:" + e.getErrorMessage());
                        result.add(mt);
                        continue;
                    } catch (MQBrokerException e) {
                        if (ResponseCode.CONSUMER_NOT_ONLINE == e.getResponseCode()) {
                            mt.setTrackType(TrackType.NOT_ONLINE);
                        }
                        mt.setExceptionDesc("CODE:" + e.getResponseCode() + " DESC:" + e.getErrorMessage());
                        result.add(mt);
                        continue;
                    } catch (Exception e) {
                        mt.setExceptionDesc(RemotingHelper.exceptionSimpleDesc(e));
                        result.add(mt);
                        continue;
                    }

                    if (ifConsumed) {
                        mt.setTrackType(TrackType.CONSUMED);
                        Iterator<Entry<String, SubscriptionData>> it = cc.getSubscriptionTable().entrySet().iterator();
                        while (it.hasNext()) {
                            Entry<String, SubscriptionData> next = it.next();
                            if (next.getKey().equals(msg.getTopic())) {
                                if (next.getValue().getTagsSet().contains(msg.getTags()) || next.getValue().getTagsSet().contains("*") || next.getValue().getTagsSet().isEmpty()) {
                                } else {
                                    mt.setTrackType(TrackType.CONSUMED_BUT_FILTERED);
                                }
                            }
                        }
                    } else {
                        mt.setTrackType(TrackType.NOT_CONSUME_YET);
                    }
                    break;
                default:
                    break;
            }
            result.add(mt);
        }

        return result;
    }

    @Override public List<MessageTrack> messageTrackDetailConcurrent(
        final MessageExt msg) throws RemotingException, MQClientException, InterruptedException, MQBrokerException {
        final List<MessageTrack> result = new ArrayList<MessageTrack>();

        GroupList groupList = this.queryTopicConsumeByWho(msg.getTopic());

        final CountDownLatch countDownLatch = new CountDownLatch(groupList.getGroupList().size());

        for (final String group : groupList.getGroupList()) {

            threadPoolExecutor.submit(new Runnable() {
                @Override public void run() {
                    MessageTrack mt = new MessageTrack();
                    mt.setConsumerGroup(group);
                    mt.setTrackType(TrackType.UNKNOWN);
                    ConsumerConnection cc = null;
                    try {
                        cc = DefaultMQAdminExtImpl.this.examineConsumerConnectionInfo(group);
                    } catch (MQBrokerException e) {
                        if (ResponseCode.CONSUMER_NOT_ONLINE == e.getResponseCode()) {
                            mt.setTrackType(TrackType.NOT_ONLINE);
                        }
                        mt.setExceptionDesc("CODE:" + e.getResponseCode() + " DESC:" + e.getErrorMessage());
                        result.add(mt);
                        countDownLatch.countDown();
                        return;
                    } catch (Exception e) {
                        mt.setExceptionDesc(RemotingHelper.exceptionSimpleDesc(e));
                        result.add(mt);
                        countDownLatch.countDown();
                        return;
                    }

                    switch (cc.getConsumeType()) {
                        case CONSUME_ACTIVELY:
                            mt.setTrackType(TrackType.PULL);
                            break;
                        case CONSUME_PASSIVELY:
                            boolean ifConsumed = false;
                            try {
                                ifConsumed = DefaultMQAdminExtImpl.this.consumed(msg, group);
                            } catch (MQClientException e) {
                                if (ResponseCode.CONSUMER_NOT_ONLINE == e.getResponseCode()) {
                                    mt.setTrackType(TrackType.NOT_ONLINE);
                                }
                                mt.setExceptionDesc("CODE:" + e.getResponseCode() + " DESC:" + e.getErrorMessage());
                                result.add(mt);
                                countDownLatch.countDown();
                                return;
                            } catch (MQBrokerException e) {
                                if (ResponseCode.CONSUMER_NOT_ONLINE == e.getResponseCode()) {
                                    mt.setTrackType(TrackType.NOT_ONLINE);
                                }
                                mt.setExceptionDesc("CODE:" + e.getResponseCode() + " DESC:" + e.getErrorMessage());
                                result.add(mt);
                                countDownLatch.countDown();
                                return;
                            } catch (Exception e) {
                                mt.setExceptionDesc(RemotingHelper.exceptionSimpleDesc(e));
                                result.add(mt);
                                countDownLatch.countDown();
                                return;
                            }

                            if (ifConsumed) {
                                mt.setTrackType(TrackType.CONSUMED);
                                Iterator<Entry<String, SubscriptionData>> it = cc.getSubscriptionTable().entrySet().iterator();
                                while (it.hasNext()) {
                                    Entry<String, SubscriptionData> next = it.next();
                                    if (next.getKey().equals(msg.getTopic())) {
                                        if (next.getValue().getTagsSet().contains(msg.getTags()) || next.getValue().getTagsSet().contains("*") || next.getValue().getTagsSet().isEmpty()) {
                                        } else {
                                            mt.setTrackType(TrackType.CONSUMED_BUT_FILTERED);
                                        }
                                    }
                                }
                            } else {
                                mt.setTrackType(TrackType.NOT_CONSUME_YET);
                            }
                            break;
                        default:
                            break;
                    }
                    result.add(mt);
                    countDownLatch.countDown();
                    return;
                }
            });
        }

        countDownLatch.await(timeoutMillis, TimeUnit.MILLISECONDS);

        return result;
    }

    public static void main(String[] args) {
        Arrays.asList(null);
    }

    public boolean consumed(final MessageExt msg,
        final String group) throws RemotingException, MQClientException, InterruptedException, MQBrokerException {

        ConsumeStats cstats = this.examineConsumeStats(group);

        ClusterInfo ci = this.examineBrokerClusterInfo();

        Iterator<Entry<MessageQueue, OffsetWrapper>> it = cstats.getOffsetTable().entrySet().iterator();
        while (it.hasNext()) {
            Entry<MessageQueue, OffsetWrapper> next = it.next();
            MessageQueue mq = next.getKey();
            if (mq.getTopic().equals(msg.getTopic()) && mq.getQueueId() == msg.getQueueId()) {
                BrokerData brokerData = ci.getBrokerAddrTable().get(mq.getBrokerName());
                if (brokerData != null) {
                    String addr = RemotingUtil.convert2IpString(brokerData.getBrokerAddrs().get(MixAll.MASTER_ID));
                    if (RemotingUtil.socketAddress2String(msg.getStoreHost()).equals(addr)) {
                        if (next.getValue().getConsumerOffset() > msg.getQueueOffset()) {
                            return true;
                        }
                    }
                }
            }
        }

        return false;
    }

    public boolean consumedConcurrent(final MessageExt msg,
        final String group) throws RemotingException, MQClientException, InterruptedException, MQBrokerException {

        AdminToolResult<ConsumeStats> cstats = this.examineConsumeStatsConcurrent(group, null);

        if (!cstats.isSuccess()) {
            throw new MQClientException(cstats.getCode(), cstats.getErrorMsg());
        }

        ClusterInfo ci = this.examineBrokerClusterInfo();

        if (cstats.isSuccess()) {
            for (Entry<MessageQueue, OffsetWrapper> next : cstats.getData().getOffsetTable().entrySet()) {
                MessageQueue mq = next.getKey();
                if (mq.getTopic().equals(msg.getTopic()) && mq.getQueueId() == msg.getQueueId()) {
                    BrokerData brokerData = ci.getBrokerAddrTable().get(mq.getBrokerName());
                    if (brokerData != null) {
                        String addr = brokerData.getBrokerAddrs().get(MixAll.MASTER_ID);
                        if (addr.equals(RemotingUtil.socketAddress2String(msg.getStoreHost()))) {
                            if (next.getValue().getConsumerOffset() > msg.getQueueOffset()) {
                                return true;
                            }
                        }
                    }
                }
            }
        }

        return false;
    }

    @Override public void cloneGroupOffset(String srcGroup, String destGroup, String topic,
        boolean isOffline) throws RemotingException, MQClientException, InterruptedException, MQBrokerException {
        String retryTopic = MixAll.getRetryTopic(srcGroup);
        TopicRouteData topicRouteData = this.examineTopicRouteInfo(retryTopic);

        for (BrokerData bd : topicRouteData.getBrokerDatas()) {
            String addr = bd.selectBrokerAddr();
            if (addr != null) {
                this.mqClientInstance.getMQClientAPIImpl().cloneGroupOffset(addr, srcGroup, destGroup, topic, isOffline, timeoutMillis);
            }
        }
    }

    @Override public BrokerStatsData viewBrokerStatsData(String brokerAddr, String statsName,
        String statsKey) throws RemotingConnectException, RemotingSendRequestException, RemotingTimeoutException, MQClientException, InterruptedException {
        return this.mqClientInstance.getMQClientAPIImpl().viewBrokerStatsData(brokerAddr, statsName, statsKey, timeoutMillis);
    }

    @Override public Set<String> getClusterList(
        String topic) throws RemotingConnectException, RemotingSendRequestException, RemotingTimeoutException, MQClientException, InterruptedException {
        return this.mqClientInstance.getMQClientAPIImpl().getClusterList(topic, timeoutMillis);
    }

    @Override public ConsumeStatsList fetchConsumeStatsInBroker(final String brokerAddr, boolean isOrder,
        long timeoutMillis) throws RemotingConnectException, RemotingSendRequestException, RemotingTimeoutException, MQClientException, InterruptedException {
        return this.mqClientInstance.getMQClientAPIImpl().fetchConsumeStatsInBroker(brokerAddr, isOrder, timeoutMillis);
    }

    @Override public Set<String> getTopicClusterList(
        final String topic) throws InterruptedException, MQBrokerException, MQClientException, RemotingException {
        Set<String> clusterSet = new HashSet<String>();
        ClusterInfo clusterInfo = examineBrokerClusterInfo();
        TopicRouteData topicRouteData = examineTopicRouteInfo(topic);
        BrokerData brokerData = topicRouteData.getBrokerDatas().get(0);
        String brokerName = brokerData.getBrokerName();
        Iterator<Map.Entry<String, Set<String>>> it = clusterInfo.getClusterAddrTable().entrySet().iterator();
        while (it.hasNext()) {
            Map.Entry<String, Set<String>> next = it.next();
            if (next.getValue().contains(brokerName)) {
                clusterSet.add(next.getKey());
            }
        }
        return clusterSet;
    }

    @Override public SubscriptionGroupWrapper getAllSubscriptionGroup(final String brokerAddr,
        long timeoutMillis) throws InterruptedException, RemotingTimeoutException, RemotingSendRequestException, RemotingConnectException, MQBrokerException {
        return this.mqClientInstance.getMQClientAPIImpl().getAllSubscriptionGroup(brokerAddr, timeoutMillis);
    }

    @Override public SubscriptionGroupWrapper getUserSubscriptionGroup(final String brokerAddr,
        long timeoutMillis) throws InterruptedException, RemotingTimeoutException, RemotingSendRequestException, RemotingConnectException, MQBrokerException {
        SubscriptionGroupWrapper subscriptionGroupWrapper = this.mqClientInstance.getMQClientAPIImpl().getAllSubscriptionGroup(brokerAddr, timeoutMillis);

        Iterator<Entry<String, SubscriptionGroupConfig>> iterator = subscriptionGroupWrapper.getSubscriptionGroupTable().entrySet().iterator();
        while (iterator.hasNext()) {
            Map.Entry<String, SubscriptionGroupConfig> configEntry = iterator.next();
            if (MixAll.isSysConsumerGroup(configEntry.getKey()) || SYSTEM_GROUP_SET.contains(configEntry.getKey())) {
                iterator.remove();
            }
        }

        return subscriptionGroupWrapper;
    }

    @Override public TopicConfigSerializeWrapper getAllTopicConfig(final String brokerAddr,
        long timeoutMillis) throws InterruptedException, RemotingTimeoutException, RemotingSendRequestException, RemotingConnectException, MQBrokerException {
        return this.mqClientInstance.getMQClientAPIImpl().getAllTopicConfig(brokerAddr, timeoutMillis);
    }

    @Override public TopicConfigSerializeWrapper getUserTopicConfig(final String brokerAddr, final boolean specialTopic,
        long timeoutMillis) throws InterruptedException, RemotingException, MQBrokerException, MQClientException {
        TopicConfigSerializeWrapper topicConfigSerializeWrapper = this.getAllTopicConfig(brokerAddr, timeoutMillis);
        TopicList topicList = this.mqClientInstance.getMQClientAPIImpl().getSystemTopicListFromBroker(brokerAddr, timeoutMillis);
        Iterator<Entry<String, TopicConfig>> iterator = topicConfigSerializeWrapper.getTopicConfigTable().entrySet().iterator();
        while (iterator.hasNext()) {
            String topic = iterator.next().getKey();
            if (topicList.getTopicList().contains(topic) || (!specialTopic && (topic.startsWith(MixAll.RETRY_GROUP_TOPIC_PREFIX) || topic.startsWith(MixAll.DLQ_GROUP_TOPIC_PREFIX)))) {
                iterator.remove();
            }
        }
        return topicConfigSerializeWrapper;
    }

    @Override public void createTopic(String key, String newTopic, int queueNum,
        Map<String, String> attributes) throws MQClientException {
        createTopic(key, newTopic, queueNum, 0, null);
    }

    @Override public void createTopic(String key, String newTopic, int queueNum, int topicSysFlag,
        Map<String, String> attributes) throws MQClientException {
        this.mqClientInstance.getMQAdminImpl().createTopic(key, newTopic, queueNum, topicSysFlag, attributes);
    }

    @Override public void createStaticTopic(final String addr, final String defaultTopic, final TopicConfig topicConfig,
        final TopicQueueMappingDetail mappingDetail,
        final boolean force) throws RemotingException, InterruptedException, MQBrokerException {
        this.mqClientInstance.getMQClientAPIImpl().createStaticTopic(addr, defaultTopic, topicConfig, mappingDetail, force, timeoutMillis);
    }

    @Override public long searchOffset(MessageQueue mq, long timestamp) throws MQClientException {
        return this.mqClientInstance.getMQAdminImpl().searchOffset(mq, timestamp);
    }

    @Override public long maxOffset(MessageQueue mq) throws MQClientException {
        return this.mqClientInstance.getMQAdminImpl().maxOffset(mq);
    }

    @Override public long minOffset(MessageQueue mq) throws MQClientException {
        return this.mqClientInstance.getMQAdminImpl().minOffset(mq);
    }

    @Override public long earliestMsgStoreTime(MessageQueue mq) throws MQClientException {
        return this.mqClientInstance.getMQAdminImpl().earliestMsgStoreTime(mq);
    }

    @Override public MessageExt viewMessage(
        String msgId) throws RemotingException, MQBrokerException, InterruptedException, MQClientException {
        return this.mqClientInstance.getMQAdminImpl().viewMessage(msgId);
    }

    @Override public QueryResult queryMessage(String topic, String key, int maxNum, long begin,
        long end) throws MQClientException, InterruptedException {

        return this.mqClientInstance.getMQAdminImpl().queryMessage(topic, key, maxNum, begin, end);
    }

    @Override public void updateConsumeOffset(String brokerAddr, String consumeGroup, MessageQueue mq,
        long offset) throws RemotingException, InterruptedException, MQBrokerException {
        UpdateConsumerOffsetRequestHeader requestHeader = new UpdateConsumerOffsetRequestHeader();
        requestHeader.setConsumerGroup(consumeGroup);
        requestHeader.setTopic(mq.getTopic());
        requestHeader.setQueueId(mq.getQueueId());
        requestHeader.setCommitOffset(offset);
        this.mqClientInstance.getMQClientAPIImpl().updateConsumerOffset(brokerAddr, requestHeader, timeoutMillis);
    }

    @Override public void updateNameServerConfig(final Properties properties,
        final List<String> nameServers) throws InterruptedException, RemotingConnectException, UnsupportedEncodingException, RemotingSendRequestException, RemotingTimeoutException, MQClientException, MQBrokerException {
        this.mqClientInstance.getMQClientAPIImpl().updateNameServerConfig(properties, nameServers, timeoutMillis);
    }

    @Override public Map<String, Properties> getNameServerConfig(
        final List<String> nameServers) throws InterruptedException, RemotingTimeoutException, RemotingSendRequestException, RemotingConnectException, MQClientException, UnsupportedEncodingException {
        return this.mqClientInstance.getMQClientAPIImpl().getNameServerConfig(nameServers, timeoutMillis);
    }

    @Override
    public QueryConsumeQueueResponseBody queryConsumeQueue(String brokerAddr, String topic, int queueId, long index,
        int count,
        String consumerGroup) throws InterruptedException, RemotingTimeoutException, RemotingSendRequestException, RemotingConnectException, MQClientException {
        return this.mqClientInstance.getMQClientAPIImpl().queryConsumeQueue(brokerAddr, topic, queueId, index, count, consumerGroup, timeoutMillis);
    }

    @Override public boolean resumeCheckHalfMessage(
        String msgId) throws RemotingException, MQClientException, InterruptedException, MQBrokerException {
        MessageExt msg = this.viewMessage(msgId);

        return this.mqClientInstance.getMQClientAPIImpl().resumeCheckHalfMessage(RemotingUtil.socketAddress2String(msg.getStoreHost()), msgId, timeoutMillis);
    }

    @Override public boolean resumeCheckHalfMessage(final String topic,
        final String msgId) throws RemotingException, MQClientException, InterruptedException, MQBrokerException {
        MessageExt msg = this.viewMessage(topic, msgId);
        if (msg.getProperty(MessageConst.PROPERTY_UNIQ_CLIENT_MESSAGE_ID_KEYIDX) == null) {
            return this.mqClientInstance.getMQClientAPIImpl().resumeCheckHalfMessage(RemotingUtil.socketAddress2String(msg.getStoreHost()), msgId, timeoutMillis);
        } else {
            MessageClientExt msgClient = (MessageClientExt) msg;
            return this.mqClientInstance.getMQClientAPIImpl().resumeCheckHalfMessage(RemotingUtil.socketAddress2String(msg.getStoreHost()), msgClient.getOffsetMsgId(), timeoutMillis);
        }
    }

    @Override public void setMessageRequestMode(final String brokerAddr, final String topic, final String consumerGroup,
        final MessageRequestMode mode, final int popShareQueueNum,
        final long timeoutMillis) throws InterruptedException, RemotingTimeoutException, RemotingSendRequestException, RemotingConnectException, MQClientException {
        this.mqClientInstance.getMQClientAPIImpl().setMessageRequestMode(brokerAddr, topic, consumerGroup, mode, popShareQueueNum, timeoutMillis);
    }

    @Override
    public long searchOffset(final String brokerAddr, final String topicName, final int queueId, final long timestamp,
        final long timeoutMillis) throws RemotingException, MQBrokerException, InterruptedException {
        return this.mqClientInstance.getMQClientAPIImpl().searchOffset(brokerAddr, topicName, queueId, timestamp, timeoutMillis);
    }

    public QueryResult queryMessageByUniqKey(String topic, String key, int maxNum, long begin,
        long end) throws MQClientException, InterruptedException {

        return this.mqClientInstance.getMQAdminImpl().queryMessageByUniqKey(topic, key, maxNum, begin, end);
    }

    @Override
    public void resetOffsetByQueueId(final String brokerAddr, final String consumeGroup, final String topicName,
        final int queueId, final long resetOffset) throws RemotingException, InterruptedException, MQBrokerException {
        UpdateConsumerOffsetRequestHeader requestHeader = new UpdateConsumerOffsetRequestHeader();
        requestHeader.setConsumerGroup(consumeGroup);
        requestHeader.setTopic(topicName);
        requestHeader.setQueueId(queueId);
        requestHeader.setCommitOffset(resetOffset);
        this.mqClientInstance.getMQClientAPIImpl().updateConsumerOffset(brokerAddr, requestHeader, timeoutMillis);
    }

    @Override public HARuntimeInfo getBrokerHAStatus(
        String brokerAddr) throws RemotingConnectException, RemotingSendRequestException, RemotingTimeoutException, InterruptedException, MQBrokerException {
        return this.mqClientInstance.getMQClientAPIImpl().getBrokerHAStatus(brokerAddr, timeoutMillis);
    }

    @Override public void resetMasterFlushOffset(String brokerAddr,
        long masterFlushOffset) throws InterruptedException, MQBrokerException, RemotingTimeoutException, RemotingSendRequestException, RemotingConnectException {
        this.mqClientInstance.getMQClientAPIImpl().resetMasterFlushOffset(brokerAddr, masterFlushOffset);
    }

    @Override
    public GroupForbidden updateAndGetGroupReadForbidden(String brokerAddr, String groupName, String topicName,
        Boolean readable) throws RemotingException, InterruptedException, MQBrokerException {
        UpdateGroupForbiddenRequestHeader requestHeader = new UpdateGroupForbiddenRequestHeader();
        requestHeader.setGroup(groupName);
        requestHeader.setTopic(topicName);
        requestHeader.setReadable(readable);
        return this.mqClientInstance.getMQClientAPIImpl().updateAndGetGroupForbidden(brokerAddr, requestHeader, timeoutMillis);
    }

    @Override public void deleteTopicInNameServer(Set<String> addrs, String clusterName,
        String topic) throws RemotingException, MQBrokerException, InterruptedException, MQClientException {
        if (addrs == null) {
            String ns = this.mqClientInstance.getMQClientAPIImpl().fetchNameServerAddr();
            addrs = new HashSet(Arrays.asList(ns.split(";")));
        }
        for (String addr : addrs) {
            this.mqClientInstance.getMQClientAPIImpl().deleteTopicInNameServer(addr, clusterName, topic, timeoutMillis);
        }
    }

    public MQClientInstance getMqClientInstance() {
        return mqClientInstance;
    }
}<|MERGE_RESOLUTION|>--- conflicted
+++ resolved
@@ -58,12 +58,9 @@
 import org.apache.rocketmq.common.admin.TopicOffset;
 import org.apache.rocketmq.common.admin.TopicStatsTable;
 import org.apache.rocketmq.common.help.FAQUrl;
-<<<<<<< HEAD
 import org.apache.rocketmq.common.protocol.body.ClusterAclVersionInfo;
 import org.apache.rocketmq.common.protocol.body.ProducerTableInfo;
 import org.apache.rocketmq.logging.InternalLogger;
-=======
->>>>>>> ef37465e
 import org.apache.rocketmq.common.message.MessageClientExt;
 import org.apache.rocketmq.common.message.MessageConst;
 import org.apache.rocketmq.common.message.MessageDecoder;
@@ -73,7 +70,6 @@
 import org.apache.rocketmq.common.namesrv.NamesrvUtil;
 import org.apache.rocketmq.common.protocol.ResponseCode;
 import org.apache.rocketmq.common.protocol.body.BrokerStatsData;
-import org.apache.rocketmq.common.protocol.body.ClusterAclVersionInfo;
 import org.apache.rocketmq.common.protocol.body.ClusterInfo;
 import org.apache.rocketmq.common.protocol.body.ConsumeMessageDirectlyResult;
 import org.apache.rocketmq.common.protocol.body.ConsumeStatsList;
@@ -98,7 +94,6 @@
 import org.apache.rocketmq.common.statictopic.TopicQueueMappingDetail;
 import org.apache.rocketmq.common.subscription.GroupForbidden;
 import org.apache.rocketmq.common.subscription.SubscriptionGroupConfig;
-import org.apache.rocketmq.logging.InternalLogger;
 import org.apache.rocketmq.remoting.RPCHook;
 import org.apache.rocketmq.remoting.common.RemotingHelper;
 import org.apache.rocketmq.remoting.common.RemotingUtil;
@@ -590,7 +585,6 @@
         return result;
     }
 
-<<<<<<< HEAD
     @Override
     public ProducerTableInfo getAllProducerInfo(final String brokerAddr) throws RemotingException, MQClientException, InterruptedException, MQBrokerException {
         return this.mqClientInstance.getMQClientAPIImpl().getAllProducerInfo(brokerAddr, timeoutMillis);
@@ -598,9 +592,6 @@
 
     @Override
     public List<String> getNameServerAddressList() {
-=======
-    @Override public List<String> getNameServerAddressList() {
->>>>>>> ef37465e
         return this.mqClientInstance.getMQClientAPIImpl().getNameServerAddressList();
     }
 
@@ -647,11 +638,6 @@
         }
     }
 
-<<<<<<< HEAD
-    @Override
-    public void deleteTopicInNameServer(Set<String> addrs, String topic, String clusterName) throws RemotingException, MQBrokerException,
-        InterruptedException, MQClientException {
-=======
     @Override public AdminToolResult<BrokerOperatorResult> deleteTopicInBrokerConcurrent(final Set<String> addrs,
         final String topic) {
         final List<String> successList = new CopyOnWriteArrayList<>();
@@ -685,13 +671,12 @@
 
     @Override public void deleteTopicInNameServer(Set<String> addrs,
         String topic) throws RemotingException, MQBrokerException, InterruptedException, MQClientException {
->>>>>>> ef37465e
         if (addrs == null) {
             String ns = this.mqClientInstance.getMQClientAPIImpl().fetchNameServerAddr();
             addrs = new HashSet(Arrays.asList(ns.split(";")));
         }
         for (String addr : addrs) {
-            this.mqClientInstance.getMQClientAPIImpl().deleteTopicInNameServer(addr, topic, clusterName, timeoutMillis);
+            this.mqClientInstance.getMQClientAPIImpl().deleteTopicInNameServer(addr, topic, timeoutMillis);
         }
     }
 
@@ -1112,7 +1097,6 @@
         return result;
     }
 
-<<<<<<< HEAD
     @Override
     public boolean deleteExpiredCommitLog(String cluster) throws RemotingConnectException, RemotingSendRequestException, RemotingTimeoutException, MQClientException, InterruptedException {
         boolean result = false;
@@ -1149,13 +1133,8 @@
         return result;
     }
 
-    @Override
-    public boolean cleanUnusedTopic(String cluster) throws RemotingConnectException, RemotingSendRequestException,
-        RemotingTimeoutException, MQClientException, InterruptedException {
-=======
     @Override public boolean cleanUnusedTopic(
         String cluster) throws RemotingConnectException, RemotingSendRequestException, RemotingTimeoutException, MQClientException, InterruptedException {
->>>>>>> ef37465e
         boolean result = false;
         try {
             ClusterInfo clusterInfo = examineBrokerClusterInfo();
