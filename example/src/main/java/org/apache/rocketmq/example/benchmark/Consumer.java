/*
 * Licensed to the Apache Software Foundation (ASF) under one or more
 * contributor license agreements.  See the NOTICE file distributed with
 * this work for additional information regarding copyright ownership.
 * The ASF licenses this file to You under the Apache License, Version 2.0
 * (the "License"); you may not use this file except in compliance with
 * the License.  You may obtain a copy of the License at
 *
 *     http://www.apache.org/licenses/LICENSE-2.0
 *
 * Unless required by applicable law or agreed to in writing, software
 * distributed under the License is distributed on an "AS IS" BASIS,
 * WITHOUT WARRANTIES OR CONDITIONS OF ANY KIND, either express or implied.
 * See the License for the specific language governing permissions and
 * limitations under the License.
 */

package org.apache.rocketmq.example.benchmark;

import java.util.concurrent.atomic.LongAdder;
import org.apache.commons.cli.CommandLine;
import org.apache.commons.cli.Option;
import org.apache.commons.cli.Options;
import org.apache.commons.cli.PosixParser;
import org.apache.commons.lang3.concurrent.BasicThreadFactory;
import org.apache.rocketmq.client.consumer.DefaultMQPushConsumer;
import org.apache.rocketmq.client.consumer.MessageSelector;
import org.apache.rocketmq.client.consumer.listener.ConsumeConcurrentlyContext;
import org.apache.rocketmq.client.consumer.listener.ConsumeConcurrentlyStatus;
import org.apache.rocketmq.client.consumer.listener.MessageListenerConcurrently;
import org.apache.rocketmq.client.consumer.rebalance.AllocateMessageQueueAveragely;
import org.apache.rocketmq.client.exception.MQClientException;
import org.apache.rocketmq.common.MixAll;
import org.apache.rocketmq.common.filter.ExpressionType;
import org.apache.rocketmq.common.message.MessageExt;
import org.apache.rocketmq.remoting.RPCHook;
import org.apache.rocketmq.srvutil.ServerUtil;

import java.io.IOException;
import java.util.LinkedList;
import java.util.List;
import java.util.TimerTask;
import java.util.concurrent.ScheduledExecutorService;
import java.util.concurrent.ScheduledThreadPoolExecutor;
import java.util.concurrent.ThreadLocalRandom;
import java.util.concurrent.TimeUnit;
import java.util.concurrent.atomic.AtomicLong;

public class Consumer {

    public static void main(String[] args) throws MQClientException, IOException {
        Options options = ServerUtil.buildCommandlineOptions(new Options());
        CommandLine commandLine = ServerUtil.parseCmdLine("benchmarkConsumer", args, buildCommandlineOptions(options), new PosixParser());
        if (null == commandLine) {
            System.exit(-1);
        }

        final String topic = commandLine.hasOption('t') ? commandLine.getOptionValue('t').trim() : "BenchmarkTest";
        final int threadCount = commandLine.hasOption('w') ? Integer.parseInt(commandLine.getOptionValue('w')) : 20;
        final String groupPrefix = commandLine.hasOption('g') ? commandLine.getOptionValue('g').trim() : "benchmark_consumer";
        final String isSuffixEnable = commandLine.hasOption('p') ? commandLine.getOptionValue('p').trim() : "false";
        final String filterType = commandLine.hasOption('f') ? commandLine.getOptionValue('f').trim() : null;
        final String expression = commandLine.hasOption('e') ? commandLine.getOptionValue('e').trim() : null;
        final double failRate = commandLine.hasOption('r') ? Double.parseDouble(commandLine.getOptionValue('r').trim()) : 0.0;
        final boolean msgTraceEnable = commandLine.hasOption('m') && Boolean.parseBoolean(commandLine.getOptionValue('m'));
        final boolean aclEnable = commandLine.hasOption('a') && Boolean.parseBoolean(commandLine.getOptionValue('a'));
        final boolean clientRebalanceEnable = commandLine.hasOption('c') ? Boolean.parseBoolean(commandLine.getOptionValue('c')) : true;

        String group = groupPrefix;
        if (Boolean.parseBoolean(isSuffixEnable)) {
            group = groupPrefix + "_" + (System.currentTimeMillis() % 100);
        }

        System.out.printf("topic: %s, threadCount %d, group: %s, suffix: %s, filterType: %s, expression: %s, msgTraceEnable: %s, aclEnable: %s%n",
            topic, threadCount, group, isSuffixEnable, filterType, expression, msgTraceEnable, aclEnable);

        final StatsBenchmarkConsumer statsBenchmarkConsumer = new StatsBenchmarkConsumer();

        ScheduledExecutorService executorService = new ScheduledThreadPoolExecutor(1,
                new BasicThreadFactory.Builder().namingPattern("BenchmarkTimerThread-%d").daemon(true).build());

        final LinkedList<Long[]> snapshotList = new LinkedList<Long[]>();

        executorService.scheduleAtFixedRate(new TimerTask() {
            @Override
            public void run() {
                snapshotList.addLast(statsBenchmarkConsumer.createSnapshot());
                if (snapshotList.size() > 10) {
                    snapshotList.removeFirst();
                }
            }
        }, 1000, 1000, TimeUnit.MILLISECONDS);

        executorService.scheduleAtFixedRate(new TimerTask() {
            private void printStats() {
                if (snapshotList.size() >= 10) {
                    Long[] begin = snapshotList.getFirst();
                    Long[] end = snapshotList.getLast();

                    final long consumeTps =
                        (long) (((end[1] - begin[1]) / (double) (end[0] - begin[0])) * 1000L);
                    final double averageB2CRT = (end[2] - begin[2]) / (double) (end[1] - begin[1]);
                    final double averageS2CRT = (end[3] - begin[3]) / (double) (end[1] - begin[1]);
                    final long failCount = end[4] - begin[4];
                    final long b2cMax = statsBenchmarkConsumer.getBorn2ConsumerMaxRT().get();
                    final long s2cMax = statsBenchmarkConsumer.getStore2ConsumerMaxRT().get();

                    statsBenchmarkConsumer.getBorn2ConsumerMaxRT().set(0);
                    statsBenchmarkConsumer.getStore2ConsumerMaxRT().set(0);

                    System.out.printf("Current Time: %s TPS: %d FAIL: %d AVG(B2C) RT(ms): %7.3f AVG(S2C) RT(ms): %7.3f MAX(B2C) RT(ms): %d MAX(S2C) RT(ms): %d%n",
                            System.currentTimeMillis(), consumeTps, failCount, averageB2CRT, averageS2CRT, b2cMax, s2cMax
                    );
                }
            }

            @Override
            public void run() {
                try {
                    this.printStats();
                } catch (Exception e) {
                    e.printStackTrace();
                }
            }
        }, 10000, 10000, TimeUnit.MILLISECONDS);

        RPCHook rpcHook = null;
        if (aclEnable) {
            String ak = commandLine.hasOption("ak") ? String.valueOf(commandLine.getOptionValue("ak")) : AclClient.ACL_ACCESS_KEY;
            String sk = commandLine.hasOption("sk") ? String.valueOf(commandLine.getOptionValue("sk")) : AclClient.ACL_SECRET_KEY;
            rpcHook = AclClient.getAclRPCHook(ak, sk);
        }
        DefaultMQPushConsumer consumer = new DefaultMQPushConsumer(group, rpcHook, new AllocateMessageQueueAveragely(), msgTraceEnable, null);
        if (commandLine.hasOption('n')) {
            String ns = commandLine.getOptionValue('n');
            consumer.setNamesrvAddr(ns);
        }
        consumer.setConsumeThreadMin(threadCount);
        consumer.setConsumeThreadMax(threadCount);
        consumer.setInstanceName(Long.toString(System.currentTimeMillis()));
        consumer.setClientRebalance(clientRebalanceEnable);

        if (filterType == null || expression == null) {
            consumer.subscribe(topic, "*");
        } else {
            if (ExpressionType.TAG.equals(filterType)) {
                String expr = MixAll.file2String(expression);
                System.out.printf("Expression: %s%n", expr);
                consumer.subscribe(topic, MessageSelector.byTag(expr));
            } else if (ExpressionType.SQL92.equals(filterType)) {
                String expr = MixAll.file2String(expression);
                System.out.printf("Expression: %s%n", expr);
                consumer.subscribe(topic, MessageSelector.bySql(expr));
            } else {
                throw new IllegalArgumentException("Not support filter type! " + filterType);
            }
        }

        consumer.registerMessageListener(new MessageListenerConcurrently() {
            @Override
            public ConsumeConcurrentlyStatus consumeMessage(List<MessageExt> msgs,
                ConsumeConcurrentlyContext context) {
                MessageExt msg = msgs.get(0);
                long now = System.currentTimeMillis();

                statsBenchmarkConsumer.getReceiveMessageTotalCount().increment();

                long born2ConsumerRT = now - msg.getBornTimestamp();
                statsBenchmarkConsumer.getBorn2ConsumerTotalRT().add(born2ConsumerRT);

                long store2ConsumerRT = now - msg.getStoreTimestamp();
                statsBenchmarkConsumer.getStore2ConsumerTotalRT().add(store2ConsumerRT);

                compareAndSetMax(statsBenchmarkConsumer.getBorn2ConsumerMaxRT(), born2ConsumerRT);

                compareAndSetMax(statsBenchmarkConsumer.getStore2ConsumerMaxRT(), store2ConsumerRT);

                if (ThreadLocalRandom.current().nextDouble() < failRate) {
                    statsBenchmarkConsumer.getFailCount().increment();
                    return ConsumeConcurrentlyStatus.RECONSUME_LATER;
                } else {
                    return ConsumeConcurrentlyStatus.CONSUME_SUCCESS;
                }
            }
        });

        consumer.start();

        System.out.printf("Consumer Started.%n");
    }

    public static Options buildCommandlineOptions(final Options options) {
        Option opt = new Option("t", "topic", true, "Topic name, Default: BenchmarkTest");
        opt.setRequired(false);
        options.addOption(opt);

        opt = new Option("w", "threadCount", true, "Thread count, Default: 20");
        opt.setRequired(false);
        options.addOption(opt);

        opt = new Option("g", "group", true, "Consumer group name, Default: benchmark_consumer");
        opt.setRequired(false);
        options.addOption(opt);
        opt = new Option("p", "group prefix enable", true, "Is group prefix enable, Default: false");
        opt.setRequired(false);
        options.addOption(opt);

        opt = new Option("f", "filterType", true, "TAG, SQL92");
        opt.setRequired(false);
        options.addOption(opt);

        opt = new Option("e", "expression", true, "filter expression content file path.ie: ./test/expr");
        opt.setRequired(false);
        options.addOption(opt);

        opt = new Option("r", "fail rate", true, "consumer fail rate, default 0");
        opt.setRequired(false);
        options.addOption(opt);

        opt = new Option("m", "msgTraceEnable", true, "Message Trace Enable, Default: false");
        opt.setRequired(false);
        options.addOption(opt);

        opt = new Option("a", "aclEnable", true, "Acl Enable, Default: false");
        opt.setRequired(false);
        options.addOption(opt);

<<<<<<< HEAD
        opt = new Option("c", "clientRebalanceEnable", true, "Client Rebalance Enable, Default: true");
=======
        opt = new Option("ak", "accessKey", true, "Acl access key, Default: 12345678");
        opt.setRequired(false);
        options.addOption(opt);

        opt = new Option("sk", "secretKey", true, "Acl secret key, Default: rocketmq2");
>>>>>>> 13933297
        opt.setRequired(false);
        options.addOption(opt);

        return options;
    }

    public static void compareAndSetMax(final AtomicLong target, final long value) {
        long prev = target.get();
        while (value > prev) {
            boolean updated = target.compareAndSet(prev, value);
            if (updated)
                break;

            prev = target.get();
        }
    }
}

class StatsBenchmarkConsumer {
    private final LongAdder receiveMessageTotalCount = new LongAdder();

    private final LongAdder born2ConsumerTotalRT = new LongAdder();

    private final LongAdder store2ConsumerTotalRT = new LongAdder();

    private final AtomicLong born2ConsumerMaxRT = new AtomicLong(0L);

    private final AtomicLong store2ConsumerMaxRT = new AtomicLong(0L);

    private final LongAdder failCount = new LongAdder();

    public Long[] createSnapshot() {
        Long[] snap = new Long[] {
            System.currentTimeMillis(),
            this.receiveMessageTotalCount.longValue(),
            this.born2ConsumerTotalRT.longValue(),
            this.store2ConsumerTotalRT.longValue(),
            this.failCount.longValue()
        };

        return snap;
    }

    public LongAdder getReceiveMessageTotalCount() {
        return receiveMessageTotalCount;
    }

    public LongAdder getBorn2ConsumerTotalRT() {
        return born2ConsumerTotalRT;
    }

    public LongAdder getStore2ConsumerTotalRT() {
        return store2ConsumerTotalRT;
    }

    public AtomicLong getBorn2ConsumerMaxRT() {
        return born2ConsumerMaxRT;
    }

    public AtomicLong getStore2ConsumerMaxRT() {
        return store2ConsumerMaxRT;
    }

    public LongAdder getFailCount() {
        return failCount;
    }
}<|MERGE_RESOLUTION|>--- conflicted
+++ resolved
@@ -225,15 +225,11 @@
         opt.setRequired(false);
         options.addOption(opt);
 
-<<<<<<< HEAD
-        opt = new Option("c", "clientRebalanceEnable", true, "Client Rebalance Enable, Default: true");
-=======
         opt = new Option("ak", "accessKey", true, "Acl access key, Default: 12345678");
         opt.setRequired(false);
         options.addOption(opt);
 
         opt = new Option("sk", "secretKey", true, "Acl secret key, Default: rocketmq2");
->>>>>>> 13933297
         opt.setRequired(false);
         options.addOption(opt);
 
