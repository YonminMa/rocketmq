<?xml version="1.0" encoding="UTF-8"?>
<!--
  Licensed to the Apache Software Foundation (ASF) under one or more
  contributor license agreements.  See the NOTICE file distributed with
  this work for additional information regarding copyright ownership.
  The ASF licenses this file to You under the Apache License, Version 2.0
  (the "License"); you may not use this file except in compliance with
  the License.  You may obtain a copy of the License at

      http://www.apache.org/licenses/LICENSE-2.0

  Unless required by applicable law or agreed to in writing, software
  distributed under the License is distributed on an "AS IS" BASIS,
  WITHOUT WARRANTIES OR CONDITIONS OF ANY KIND, either express or implied.
  See the License for the specific language governing permissions and
  limitations under the License.
  -->

<project xmlns="http://maven.apache.org/POM/4.0.0" xmlns:xsi="http://www.w3.org/2001/XMLSchema-instance" xsi:schemaLocation="http://maven.apache.org/POM/4.0.0 http://maven.apache.org/maven-v4_0_0.xsd">

    <parent>
        <groupId>org.apache</groupId>
        <artifactId>apache</artifactId>
        <version>18</version>
    </parent>

    <modelVersion>4.0.0</modelVersion>

    <inceptionYear>2012</inceptionYear>
    <groupId>org.apache.rocketmq</groupId>
    <artifactId>rocketmq-all</artifactId>
    <version>5.0.0-SNAPSHOT</version>
    <packaging>pom</packaging>
    <name>Apache RocketMQ ${project.version}</name>
    <url>http://rocketmq.apache.org/</url>

    <scm>
        <url>git@github.com:apache/rocketmq.git</url>
        <connection>scm:git:git@github.com:apache/rocketmq.git</connection>
        <developerConnection>scm:git:git@github.com:apache/rocketmq.git</developerConnection>
        <tag>HEAD</tag>
    </scm>

    <mailingLists>
        <mailingList>
            <name>Development List</name>
            <subscribe>dev-subscribe@rocketmq.apache.org</subscribe>
            <unsubscribe>dev-unsubscribe@rocketmq.apache.org</unsubscribe>
            <post>dev@rocketmq.apache.org</post>
        </mailingList>
        <mailingList>
            <name>User List</name>
            <subscribe>users-subscribe@rocketmq.apache.org</subscribe>
            <unsubscribe>users-unsubscribe@rocketmq.apache.org</unsubscribe>
            <post>users@rocketmq.apache.org</post>
        </mailingList>
        <mailingList>
            <name>Commits List</name>
            <subscribe>commits-subscribe@rocketmq.apache.org</subscribe>
            <unsubscribe>commits-unsubscribe@rocketmq.apache.org</unsubscribe>
            <post>commits@rocketmq.apache.org</post>
        </mailingList>
    </mailingLists>

    <developers>
        <developer>
            <id>Apache RocketMQ</id>
            <name>Apache RocketMQ of ASF</name>
            <url>https://rocketmq.apache.org/</url>
        </developer>
    </developers>

    <licenses>
        <license>
            <name>Apache License, Version 2.0</name>
            <url>http://www.apache.org/licenses/LICENSE-2.0</url>
            <distribution>repo</distribution>
        </license>
    </licenses>

    <organization>
        <name>Apache Software Foundation</name>
        <url>http://www.apache.org</url>
    </organization>

    <issueManagement>
        <system>jira</system>
        <url>https://issues.apache.org/jira/browse/RocketMQ</url>
    </issueManagement>

    <properties>
        <project.build.sourceEncoding>UTF-8</project.build.sourceEncoding>
        <project.reporting.outputEncoding>UTF-8</project.reporting.outputEncoding>

        <!-- Maven properties -->
        <maven.test.skip>false</maven.test.skip>
        <maven.javadoc.skip>true</maven.javadoc.skip>
        <!-- Compiler settings properties -->
        <maven.compiler.source>1.8</maven.compiler.source>
        <maven.compiler.target>1.8</maven.compiler.target>

        <slf4j.version>1.7.7</slf4j.version>
        <logback.version>1.2.10</logback.version>
        <commons-cli.version>1.4</commons-cli.version>
        <netty.version>4.1.65.Final</netty.version>
        <bcpkix-jdk15on.version>1.69</bcpkix-jdk15on.version>
        <fastjson.version>1.2.69_noneautotype</fastjson.version>
        <javassist.version>3.20.0-GA</javassist.version>
        <jna.version>4.2.2</jna.version>
        <commons-lang3.version>3.4</commons-lang3.version>
        <commons-io.version>2.7</commons-io.version>
        <guava.version>31.0.1-jre</guava.version>
        <openmessaging.version>0.3.1-alpha</openmessaging.version>
        <log4j.version>1.2.17</log4j.version>
        <snakeyaml.version>1.30</snakeyaml.version>
        <commons-codec.version>1.9</commons-codec.version>
        <logging-log4j.version>2.17.1</logging-log4j.version>
        <commons-validator.version>1.7</commons-validator.version>
        <zstd-jni.version>1.5.2-2</zstd-jni.version>
        <lz4-java.version>1.8.0</lz4-java.version>
        <opentracing.version>0.33.0</opentracing.version>
        <jaeger.version>1.6.0</jaeger.version>
        <dleger.version>0.2.7</dleger.version>
        <annotations-api.version>6.0.53</annotations-api.version>
        <extra-enforcer-rules.version>1.0-beta-4</extra-enforcer-rules.version>
        <concurrentlinkedhashmap-lru.version>1.4.2</concurrentlinkedhashmap-lru.version>

        <!-- Test dependencies -->
        <junit.version>4.13.2</junit.version>
        <assertj-core.version>2.6.0</assertj-core.version>
        <mockito-core.version>3.10.0</mockito-core.version>
        <awaitility.version>4.1.0</awaitility.version>
        <truth.version>0.30</truth.version>

        <!-- Build plugin dependencies -->
        <versions-maven-plugin.version>2.2</versions-maven-plugin.version>
        <dependency-mediator-maven-plugin.version>1.0.2</dependency-mediator-maven-plugin.version>
        <clirr-maven-plugin.version>2.7</clirr-maven-plugin.version>
        <maven-enforcer-plugin.version>1.4.1</maven-enforcer-plugin.version>
        <maven-compiler-plugin.version>3.5.1</maven-compiler-plugin.version>
        <maven-source-plugin.version>3.0.1</maven-source-plugin.version>
        <maven-help-plugin.version>2.2</maven-help-plugin.version>
        <maven-checkstyle-plugin.version>3.1.2</maven-checkstyle-plugin.version>
        <apache-rat-plugin.version>0.12</apache-rat-plugin.version>
        <maven-resources-plugin.version>3.0.2</maven-resources-plugin.version>
        <coveralls-maven-plugin.version>4.3.0</coveralls-maven-plugin.version>
        <jacoco-maven-plugin.version>0.8.5</jacoco-maven-plugin.version>
        <maven-surefire-plugin.version>2.19.1</maven-surefire-plugin.version>
        <findbugs-maven-plugin.version>3.0.4</findbugs-maven-plugin.version>
        <sonar-maven-plugin.version>3.0.2</sonar-maven-plugin.version>
        <maven-assembly-plugin.version>3.0.0</maven-assembly-plugin.version>
        <maven-javadoc-plugin.version>2.10.4</maven-javadoc-plugin.version>
        <maven-failsafe-plugin.version>2.19.1</maven-failsafe-plugin.version>

        <sonar.java.coveragePlugin>jacoco</sonar.java.coveragePlugin>
        <!-- Exclude all generated code -->
        <sonar.jacoco.itReportPath>${project.basedir}/../test/target/jacoco-it.exec</sonar.jacoco.itReportPath>
        <sonar.exclusions>file:**/generated-sources/**,**/test/**</sonar.exclusions>

        <grpc.version>1.45.0</grpc.version>
    </properties>

    <modules>
        <module>client</module>
        <module>common</module>
        <module>broker</module>
        <module>tools</module>
        <module>store</module>
        <module>namesrv</module>
        <module>remoting</module>
        <module>srvutil</module>
        <module>filter</module>
        <module>test</module>
        <module>distribution</module>
        <module>openmessaging</module>
        <module>logging</module>
        <module>acl</module>
        <module>example</module>
        <module>container</module>
        <module>proxy</module>
    </modules>

    <build>
        <plugins>
            <plugin>
                <groupId>org.codehaus.mojo</groupId>
                <artifactId>versions-maven-plugin</artifactId>
                <version>${versions-maven-plugin.version}</version>
            </plugin>
            <plugin>
                <groupId>com.github.vongosling</groupId>
                <artifactId>dependency-mediator-maven-plugin</artifactId>
                <version>${dependency-mediator-maven-plugin.version}</version>
            </plugin>
            <plugin>
                <groupId>org.codehaus.mojo</groupId>
                <artifactId>clirr-maven-plugin</artifactId>
                <version>${clirr-maven-plugin.version}</version>
            </plugin>
            <plugin>
                <artifactId>maven-enforcer-plugin</artifactId>
                <version>${maven-enforcer-plugin.version}</version>
                <executions>
                    <execution>
                        <id>enforce-ban-circular-dependencies</id>
                        <goals>
                            <goal>enforce</goal>
                        </goals>
                    </execution>
                </executions>
                <configuration>
                    <rules>
                        <banCircularDependencies />
                    </rules>
                    <fail>true</fail>
                </configuration>
                <dependencies>
                    <dependency>
                        <groupId>org.codehaus.mojo</groupId>
                        <artifactId>extra-enforcer-rules</artifactId>
                        <version>${extra-enforcer-rules.version}</version>
                    </dependency>
                </dependencies>
            </plugin>
            <plugin>
                <artifactId>maven-compiler-plugin</artifactId>
                <version>${maven-compiler-plugin.version}</version>
                <configuration>
                    <source>${maven.compiler.source}</source>
                    <target>${maven.compiler.target}</target>
                    <compilerVersion>${maven.compiler.source}</compilerVersion>
                    <showDeprecation>true</showDeprecation>
                    <showWarnings>true</showWarnings>
                </configuration>
            </plugin>
            <plugin>
                <artifactId>maven-source-plugin</artifactId>
                <version>${maven-source-plugin.version}</version>
                <executions>
                    <execution>
                        <id>attach-sources</id>
                        <goals>
                            <goal>jar</goal>
                        </goals>
                    </execution>
                </executions>
            </plugin>
            <plugin>
                <artifactId>maven-help-plugin</artifactId>
                <version>${maven-help-plugin.version}</version>
                <executions>
                    <execution>
                        <id>generate-effective-dependencies-pom</id>
                        <phase>generate-resources</phase>
                        <configuration>
                            <output>${project.build.directory}/effective-pom/effective-dependencies.xml</output>
                        </configuration>
                    </execution>
                </executions>
            </plugin>
            <plugin>
                <artifactId>maven-checkstyle-plugin</artifactId>
<<<<<<< HEAD
                <version>3.1.2</version>
=======
                <version>${maven-checkstyle-plugin.version}</version>
>>>>>>> b136f9bb
                <executions>
                    <execution>
                        <id>verify</id>
                        <phase>verify</phase>
                        <configuration>
                            <configLocation>style/rmq_checkstyle.xml</configLocation>
                            <encoding>UTF-8</encoding>
                            <consoleOutput>true</consoleOutput>
                            <failsOnError>true</failsOnError>
                            <includeTestSourceDirectory>false</includeTestSourceDirectory>
                        </configuration>
                        <goals>
                            <goal>check</goal>
                        </goals>
                    </execution>
                </executions>
            </plugin>
            <plugin>
                <groupId>org.apache.rat</groupId>
                <artifactId>apache-rat-plugin</artifactId>
                <version>${apache-rat-plugin.version}</version>
                <configuration>
                    <excludes>
                        <exclude>.gitignore</exclude>
                        <exclude>.travis.yml</exclude>
                        <exclude>README.md</exclude>
                        <exclude>CONTRIBUTING.md</exclude>
                        <exclude>bin/README.md</exclude>
                        <exclude>.github/**</exclude>
                        <exclude>src/test/resources/**</exclude>
                        <exclude>src/test/resources/certs/*</exclude>
                        <exclude>src/test/**/*.log</exclude>
                        <exclude>src/test/resources/META-INF/service/*</exclude>
                        <exclude>src/main/resources/META-INF/service/*</exclude>
                        <exclude>*/target/**</exclude>
                        <exclude>*/*.iml</exclude>
                        <exclude>docs/**</exclude>
                        <exclude>localbin/**</exclude>
                        <exclude>conf/rmq-proxy.json</exclude>
                    </excludes>
                </configuration>
            </plugin>
            <plugin>
                <artifactId>maven-resources-plugin</artifactId>
                <version>${maven-resources-plugin.version}</version>
                <configuration>
                    <!-- We are not suppose to setup the customer resources here-->
                    <encoding>${project.build.sourceEncoding}</encoding>
                </configuration>
            </plugin>
            <plugin>
                <groupId>org.eluder.coveralls</groupId>
                <artifactId>coveralls-maven-plugin</artifactId>
                <version>${coveralls-maven-plugin.version}</version>
            </plugin>
            <plugin>
                <groupId>org.jacoco</groupId>
                <artifactId>jacoco-maven-plugin</artifactId>
                <version>${jacoco-maven-plugin.version}</version>
                <executions>
                    <execution>
                        <id>default-prepare-agent</id>
                        <goals>
                            <goal>prepare-agent</goal>
                        </goals>
                        <configuration>
                            <destFile>${project.build.directory}/jacoco.exec</destFile>
                        </configuration>
                    </execution>
                    <execution>
                        <id>default-prepare-agent-integration</id>
                        <phase>pre-integration-test</phase>
                        <goals>
                            <goal>prepare-agent-integration</goal>
                        </goals>
                        <configuration>
                            <destFile>${project.build.directory}/jacoco-it.exec</destFile>
                            <propertyName>failsafeArgLine</propertyName>
                        </configuration>
                    </execution>
                    <execution>
                        <id>default-report</id>
                        <goals>
                            <goal>report</goal>
                        </goals>
                    </execution>
                    <execution>
                        <id>default-report-integration</id>
                        <goals>
                            <goal>report-integration</goal>
                        </goals>
                    </execution>
                </executions>
            </plugin>
            <plugin>
                <artifactId>maven-surefire-plugin</artifactId>
                <version>${maven-surefire-plugin.version}</version>
                <configuration>
                    <skipAfterFailureCount>1</skipAfterFailureCount>
                    <forkCount>1</forkCount>
                    <reuseForks>true</reuseForks>
                    <excludes>
                        <exclude>**/IT*.java</exclude>
                    </excludes>
                </configuration>
            </plugin>
            <plugin>
                <groupId>org.codehaus.mojo</groupId>
                <artifactId>findbugs-maven-plugin</artifactId>
                <version>${findbugs-maven-plugin.version}</version>
            </plugin>
            <plugin>
                <groupId>org.sonarsource.scanner.maven</groupId>
                <artifactId>sonar-maven-plugin</artifactId>
                <version>${sonar-maven-plugin.version}</version>
            </plugin>
        </plugins>

        <pluginManagement>
            <plugins>
                <plugin>
                    <artifactId>maven-assembly-plugin</artifactId>
                    <version>${maven-assembly-plugin.version}</version>
                </plugin>
            </plugins>
        </pluginManagement>
    </build>

    <profiles>
        <profile>
            <id>jdk8</id>
            <activation>
                <jdk>[1.8,)</jdk>
            </activation>
            <!-- Disable doclint under JDK 8 -->
            <reporting>
                <plugins>
                    <plugin>
                        <artifactId>maven-javadoc-plugin</artifactId>
                        <version>${maven-javadoc-plugin.version}</version>
                        <configuration>
                            <additionalparam>-Xdoclint:none</additionalparam>
                        </configuration>
                    </plugin>
                </plugins>
            </reporting>
            <build>
                <plugins>
                    <plugin>
                        <artifactId>maven-javadoc-plugin</artifactId>
                        <version>${maven-javadoc-plugin.version}</version>
                        <configuration>
                            <additionalparam>-Xdoclint:none</additionalparam>
                        </configuration>
                    </plugin>
                </plugins>
            </build>
        </profile>
        <profile>
            <id>release-sign-artifacts</id>
            <activation>
                <property>
                    <name>performRelease</name>
                    <value>true</value>
                </property>
            </activation>
            <build>
                <plugins>
                    <plugin>
                        <artifactId>maven-gpg-plugin</artifactId>
                        <version>1.6</version>
                        <executions>
                            <execution>
                                <id>sign-artifacts</id>
                                <phase>verify</phase>
                                <goals>
                                    <goal>sign</goal>
                                </goals>
                            </execution>
                        </executions>
                    </plugin>
                </plugins>
            </build>
        </profile>
        <profile>
            <id>it-test</id>
            <build>
                <plugins>
                    <plugin>
                        <artifactId>maven-failsafe-plugin</artifactId>
                        <version>${maven-failsafe-plugin.version}</version>
                        <configuration>
                            <argLine>@{failsafeArgLine}</argLine>
                            <excludes>
                                <exclude>**/NormalMsgDelayIT.java</exclude>
                            </excludes>
                        </configuration>
                        <executions>
                            <execution>
                                <goals>
                                    <goal>integration-test</goal>
                                    <goal>verify</goal>
                                </goals>
                            </execution>
                        </executions>
                    </plugin>
                </plugins>
            </build>
        </profile>
        <profile>
            <id>sonar-apache</id>
            <properties>
                <!-- URL of the ASF SonarQube server -->
                <sonar.host.url>https://builds.apache.org/analysis</sonar.host.url>
            </properties>
        </profile>
    </profiles>

<<<<<<< HEAD
    <dependencies>
        <dependency>
            <groupId>junit</groupId>
            <artifactId>junit</artifactId>
            <version>4.13.2</version>
            <scope>test</scope>
        </dependency>
        <dependency>
            <groupId>org.assertj</groupId>
            <artifactId>assertj-core</artifactId>
            <version>3.22.0</version>
            <scope>test</scope>
        </dependency>
        <dependency>
            <groupId>org.mockito</groupId>
            <artifactId>mockito-core</artifactId>
            <version>3.10.0</version>
            <scope>test</scope>
        </dependency>
        <dependency>
            <groupId>org.awaitility</groupId>
            <artifactId>awaitility</artifactId>
            <version>4.1.0</version>
            <scope>test</scope>
        </dependency>
    </dependencies>

=======
>>>>>>> b136f9bb
    <dependencyManagement>
        <dependencies>
            <dependency>
                <groupId>${project.groupId}</groupId>
                <artifactId>rocketmq-proto</artifactId>
                <version>2.0.0-SNAPSHOT</version>
            </dependency>
            <dependency>
                <groupId>${project.groupId}</groupId>
                <artifactId>rocketmq-client</artifactId>
                <version>${project.version}</version>
            </dependency>
            <dependency>
                <groupId>${project.groupId}</groupId>
                <artifactId>rocketmq-broker</artifactId>
                <version>${project.version}</version>
            </dependency>
            <dependency>
                <groupId>${project.groupId}</groupId>
                <artifactId>rocketmq-container</artifactId>
                <version>${project.version}</version>
            </dependency>
            <dependency>
                <groupId>${project.groupId}</groupId>
                <artifactId>rocketmq-common</artifactId>
                <version>${project.version}</version>
            </dependency>
            <dependency>
                <groupId>${project.groupId}</groupId>
                <artifactId>rocketmq-store</artifactId>
                <version>${project.version}</version>
            </dependency>
            <dependency>
                <groupId>${project.groupId}</groupId>
                <artifactId>rocketmq-namesrv</artifactId>
                <version>${project.version}</version>
            </dependency>
            <dependency>
                <groupId>${project.groupId}</groupId>
                <artifactId>rocketmq-tools</artifactId>
                <version>${project.version}</version>
            </dependency>
            <dependency>
                <groupId>${project.groupId}</groupId>
                <artifactId>rocketmq-remoting</artifactId>
                <version>${project.version}</version>
            </dependency>
            <dependency>
                <groupId>${project.groupId}</groupId>
                <artifactId>rocketmq-logging</artifactId>
                <version>${project.version}</version>
            </dependency>
            <dependency>
                <groupId>${project.groupId}</groupId>
                <artifactId>rocketmq-test</artifactId>
                <version>${project.version}</version>
            </dependency>
            <dependency>
                <groupId>${project.groupId}</groupId>
                <artifactId>rocketmq-srvutil</artifactId>
                <version>${project.version}</version>
            </dependency>
            <dependency>
                <groupId>org.apache.rocketmq</groupId>
                <artifactId>rocketmq-filter</artifactId>
                <version>${project.version}</version>
            </dependency>
            <dependency>
                <groupId>${project.groupId}</groupId>
                <artifactId>rocketmq-acl</artifactId>
                <version>${project.version}</version>
            </dependency>
            <dependency>
                <groupId>${project.groupId}</groupId>
                <artifactId>rocketmq-openmessaging</artifactId>
                <version>${project.version}</version>
            </dependency>
            <dependency>
                <groupId>${project.groupId}</groupId>
                <artifactId>rocketmq-example</artifactId>
                <version>${project.version}</version>
            </dependency>
            <dependency>
                <groupId>${project.groupId}</groupId>
                <artifactId>rocketmq-proxy</artifactId>
                <version>${project.version}</version>
            </dependency>
            <dependency>
                <groupId>org.slf4j</groupId>
                <artifactId>slf4j-api</artifactId>
                <version>${slf4j.version}</version>
            </dependency>
            <dependency>
                <groupId>ch.qos.logback</groupId>
                <artifactId>logback-classic</artifactId>
                <version>${logback.version}</version>
            </dependency>
            <dependency>
                <groupId>commons-cli</groupId>
                <artifactId>commons-cli</artifactId>
                <version>${commons-cli.version}</version>
            </dependency>
            <dependency>
                <groupId>io.netty</groupId>
                <artifactId>netty-all</artifactId>
                <version>${netty.version}</version>
            </dependency>
            <dependency>
                <groupId>org.bouncycastle</groupId>
                <artifactId>bcpkix-jdk15on</artifactId>
                <scope>runtime</scope>
                <type>jar</type>
                <version>${bcpkix-jdk15on.version}</version>
            </dependency>
            <dependency>
                <groupId>com.alibaba</groupId>
                <artifactId>fastjson</artifactId>
                <version>${fastjson.version}</version>
            </dependency>
            <dependency>
                <groupId>org.javassist</groupId>
                <artifactId>javassist</artifactId>
                <version>${javassist.version}</version>
            </dependency>
            <dependency>
                <groupId>net.java.dev.jna</groupId>
                <artifactId>jna</artifactId>
                <version>${jna.version}</version>
            </dependency>
            <dependency>
                <groupId>org.apache.commons</groupId>
                <artifactId>commons-lang3</artifactId>
                <version>${commons-lang3.version}</version>
            </dependency>
            <dependency>
                <groupId>commons-io</groupId>
                <artifactId>commons-io</artifactId>
                <version>${commons-io.version}</version>
            </dependency>
            <dependency>
                <groupId>com.google.guava</groupId>
                <artifactId>guava</artifactId>
<<<<<<< HEAD
                <version>30.1-jre</version>
=======
                <version>${guava.version}</version>
>>>>>>> b136f9bb
            </dependency>
            <dependency>
                <groupId>com.googlecode.concurrentlinkedhashmap</groupId>
                <artifactId>concurrentlinkedhashmap-lru</artifactId>
                <version>${concurrentlinkedhashmap-lru.version}</version>
            </dependency>
            <dependency>
                <groupId>io.openmessaging</groupId>
                <artifactId>openmessaging-api</artifactId>
                <version>${openmessaging.version}</version>
            </dependency>
            <dependency>
                <groupId>log4j</groupId>
                <artifactId>log4j</artifactId>
                <version>${log4j.version}</version>
            </dependency>
            <dependency>
                <groupId>org.yaml</groupId>
                <artifactId>snakeyaml</artifactId>
                <version>${snakeyaml.version}</version>
            </dependency>
            <dependency>
                <groupId>commons-codec</groupId>
                <artifactId>commons-codec</artifactId>
<<<<<<< HEAD
                <version>1.13</version>
=======
                <version>${commons-codec.version}</version>
>>>>>>> b136f9bb
            </dependency>
            <dependency>
                <groupId>org.apache.logging.log4j</groupId>
                <artifactId>log4j-core</artifactId>
                <version>${logging-log4j.version}</version>
            </dependency>
            <dependency>
                <groupId>org.apache.logging.log4j</groupId>
                <artifactId>log4j-slf4j-impl</artifactId>
                <version>${logging-log4j.version}</version>
            </dependency>
            <dependency>
                <groupId>commons-validator</groupId>
                <artifactId>commons-validator</artifactId>
                <version>${commons-validator.version}</version>
            </dependency>
            <dependency>
                <groupId>com.github.luben</groupId>
                <artifactId>zstd-jni</artifactId>
                <version>${zstd-jni.version}</version>
            </dependency>
            <dependency>
                <groupId>org.lz4</groupId>
                <artifactId>lz4-java</artifactId>
                <version>${lz4-java.version}</version>
            </dependency>
            <dependency>
                <groupId>io.opentracing</groupId>
                <artifactId>opentracing-api</artifactId>
                <version>${opentracing.version}</version>
                <scope>provided</scope>
            </dependency>
            <dependency>
                <groupId>io.opentracing</groupId>
                <artifactId>opentracing-mock</artifactId>
                <version>${opentracing.version}</version>
                <scope>test</scope>
            </dependency>
            <dependency>
                <groupId>io.jaegertracing</groupId>
                <artifactId>jaeger-core</artifactId>
                <version>${jaeger.version}</version>
            </dependency>
            <dependency>
                <groupId>io.jaegertracing</groupId>
                <artifactId>jaeger-client</artifactId>
                <version>${jaeger.version}</version>
            </dependency>
            <dependency>
                <groupId>io.openmessaging.storage</groupId>
                <artifactId>dledger</artifactId>
                <version>${dleger.version}</version>
            </dependency>
            <dependency>
                <groupId>org.apache.tomcat</groupId>
                <artifactId>annotations-api</artifactId>
                <version>${annotations-api.version}</version>
            </dependency>
            <dependency>
                <groupId>junit</groupId>
                <artifactId>junit</artifactId>
                <version>${junit.version}</version>
                <scope>test</scope>
            </dependency>
            <dependency>
                <groupId>org.assertj</groupId>
                <artifactId>assertj-core</artifactId>
                <version>${assertj-core.version}</version>
                <scope>test</scope>
            </dependency>
            <dependency>
                <groupId>org.mockito</groupId>
                <artifactId>mockito-core</artifactId>
                <version>${mockito-core.version}</version>
                <scope>test</scope>
            </dependency>
            <dependency>
                <groupId>org.awaitility</groupId>
                <artifactId>awaitility</artifactId>
                <version>${awaitility.version}</version>
                <scope>test</scope>
            </dependency>
            <dependency>
                <groupId>com.google.truth</groupId>
                <artifactId>truth</artifactId>
                <version>${truth.version}</version>
            </dependency>
            <dependency>
                <groupId>io.grpc</groupId>
                <artifactId>grpc-netty-shaded</artifactId>
                <version>${grpc.version}</version>
            </dependency>
            <dependency>
                <groupId>io.grpc</groupId>
                <artifactId>grpc-protobuf</artifactId>
                <version>${grpc.version}</version>
            </dependency>
            <dependency>
                <groupId>io.grpc</groupId>
                <artifactId>grpc-stub</artifactId>
                <version>${grpc.version}</version>
            </dependency>
            <dependency>
                <groupId>io.grpc</groupId>
                <artifactId>grpc-services</artifactId>
                <version>${grpc.version}</version>
            </dependency>
            <dependency>
                <groupId>io.grpc</groupId>
                <artifactId>grpc-testing</artifactId>
                <version>${grpc.version}</version>
                <scope>test</scope>
            </dependency>
            <dependency>
                <groupId>com.google.protobuf</groupId>
                <artifactId>protobuf-java-util</artifactId>
                <version>3.20.1</version>
            </dependency>
            <dependency>
                <groupId>org.awaitility</groupId>
                <artifactId>awaitility</artifactId>
                <version>4.1.0</version>
            </dependency>

        </dependencies>
    </dependencyManagement>

    <dependencies>
        <dependency>
            <groupId>junit</groupId>
            <artifactId>junit</artifactId>
            <version>${junit.version}</version>
        </dependency>
        <dependency>
            <groupId>org.assertj</groupId>
            <artifactId>assertj-core</artifactId>
            <version>${assertj-core.version}</version>
        </dependency>
        <dependency>
            <groupId>org.mockito</groupId>
            <artifactId>mockito-core</artifactId>
            <version>${mockito-core.version}</version>
        </dependency>
        <dependency>
            <groupId>org.awaitility</groupId>
            <artifactId>awaitility</artifactId>
            <version>${awaitility.version}</version>
        </dependency>
    </dependencies>
</project><|MERGE_RESOLUTION|>--- conflicted
+++ resolved
@@ -113,7 +113,7 @@
         <openmessaging.version>0.3.1-alpha</openmessaging.version>
         <log4j.version>1.2.17</log4j.version>
         <snakeyaml.version>1.30</snakeyaml.version>
-        <commons-codec.version>1.9</commons-codec.version>
+        <commons-codec.version>1.13</commons-codec.version>
         <logging-log4j.version>2.17.1</logging-log4j.version>
         <commons-validator.version>1.7</commons-validator.version>
         <zstd-jni.version>1.5.2-2</zstd-jni.version>
@@ -124,6 +124,7 @@
         <annotations-api.version>6.0.53</annotations-api.version>
         <extra-enforcer-rules.version>1.0-beta-4</extra-enforcer-rules.version>
         <concurrentlinkedhashmap-lru.version>1.4.2</concurrentlinkedhashmap-lru.version>
+        <grpc.version>1.45.0</grpc.version>
 
         <!-- Test dependencies -->
         <junit.version>4.13.2</junit.version>
@@ -156,8 +157,6 @@
         <!-- Exclude all generated code -->
         <sonar.jacoco.itReportPath>${project.basedir}/../test/target/jacoco-it.exec</sonar.jacoco.itReportPath>
         <sonar.exclusions>file:**/generated-sources/**,**/test/**</sonar.exclusions>
-
-        <grpc.version>1.45.0</grpc.version>
     </properties>
 
     <modules>
@@ -260,11 +259,7 @@
             </plugin>
             <plugin>
                 <artifactId>maven-checkstyle-plugin</artifactId>
-<<<<<<< HEAD
-                <version>3.1.2</version>
-=======
                 <version>${maven-checkstyle-plugin.version}</version>
->>>>>>> b136f9bb
                 <executions>
                     <execution>
                         <id>verify</id>
@@ -483,36 +478,6 @@
         </profile>
     </profiles>
 
-<<<<<<< HEAD
-    <dependencies>
-        <dependency>
-            <groupId>junit</groupId>
-            <artifactId>junit</artifactId>
-            <version>4.13.2</version>
-            <scope>test</scope>
-        </dependency>
-        <dependency>
-            <groupId>org.assertj</groupId>
-            <artifactId>assertj-core</artifactId>
-            <version>3.22.0</version>
-            <scope>test</scope>
-        </dependency>
-        <dependency>
-            <groupId>org.mockito</groupId>
-            <artifactId>mockito-core</artifactId>
-            <version>3.10.0</version>
-            <scope>test</scope>
-        </dependency>
-        <dependency>
-            <groupId>org.awaitility</groupId>
-            <artifactId>awaitility</artifactId>
-            <version>4.1.0</version>
-            <scope>test</scope>
-        </dependency>
-    </dependencies>
-
-=======
->>>>>>> b136f9bb
     <dependencyManagement>
         <dependencies>
             <dependency>
@@ -655,11 +620,7 @@
             <dependency>
                 <groupId>com.google.guava</groupId>
                 <artifactId>guava</artifactId>
-<<<<<<< HEAD
-                <version>30.1-jre</version>
-=======
                 <version>${guava.version}</version>
->>>>>>> b136f9bb
             </dependency>
             <dependency>
                 <groupId>com.googlecode.concurrentlinkedhashmap</groupId>
@@ -684,11 +645,7 @@
             <dependency>
                 <groupId>commons-codec</groupId>
                 <artifactId>commons-codec</artifactId>
-<<<<<<< HEAD
-                <version>1.13</version>
-=======
                 <version>${commons-codec.version}</version>
->>>>>>> b136f9bb
             </dependency>
             <dependency>
                 <groupId>org.apache.logging.log4j</groupId>
@@ -807,12 +764,6 @@
                 <artifactId>protobuf-java-util</artifactId>
                 <version>3.20.1</version>
             </dependency>
-            <dependency>
-                <groupId>org.awaitility</groupId>
-                <artifactId>awaitility</artifactId>
-                <version>4.1.0</version>
-            </dependency>
-
         </dependencies>
     </dependencyManagement>
 
